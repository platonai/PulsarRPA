# 🤖 PulsarRPA

[![Docker Pulls](https://img.shields.io/docker/pulls/galaxyeye88/pulsar-rpa?style=flat-square)](https://hub.docker.com/r/galaxyeye88/pulsar-rpa)
[![GitHub Stars](https://img.shields.io/github/stars/platonai/PulsarRPA?style=social)](https://github.com/platonai/PulsarRPA/stargazers)
[![License: APACHE2](https://img.shields.io/badge/license-APACHE2-green?style=flat-square)](https://github.com/platonai/PulsarRPA/blob/main/LICENSE)
[![Spring Boot](https://img.shields.io/badge/Spring%20Boot-3.3.8-brightgreen?style=flat-square)](https://spring.io/projects/spring-boot)
[![Release](https://img.shields.io/github/v/release/platonai/PulsarRPA?style=flat-square)](https://github.com/platonai/PulsarRPA/releases)
[![Build Status](https://img.shields.io/github/actions/workflow/status/platonai/PulsarRPA/ci.yml?style=flat-square)](https://github.com/platonai/PulsarRPA/actions)
[![Kotlin](https://img.shields.io/badge/language-Kotlin-blue?style=flat-square)](https://kotlinlang.org/)
[![Java](https://img.shields.io/badge/language-Java-orange?style=flat-square)](https://www.oracle.com/java/technologies/)
[![Python](https://img.shields.io/badge/language-Python-yellow?style=flat-square)](https://www.python.org/)

---

English | [简体中文](README-CN.md) | [中国镜像](https://gitee.com/platonai_galaxyeye/PulsarRPA)

## 🌟 Introduction

💖 **PulsarRPA: The AI-Powered, Lightning-Fast Browser Automation Solution!** 💖

### ✨ Key Capabilities:

- 🤖 **AI Integration with LLMs** – Smarter automation powered by large language models.
- ⚡ **Ultra-Fast Automation** – Coroutine-safe browser automation concurrency, spider-level crawling performance.
- 🧠 **Web Understanding** – Deep comprehension of dynamic web content.
- 📊 **Data Extraction APIs** – Powerful tools to extract structured data effortlessly.

---

Automate the browser and extract data at scale with simple text.

```text
Go to https://www.amazon.com/dp/B0C1H26C46

After browser launch: clear browser cookies.
After page load: scroll to the middle.

Summarize the product.
Extract: product name, price, ratings.
Find all links containing /dp/.
```

---

## 🎥 Demo Videos

🎬 YouTube:
[![Watch the video](https://img.youtube.com/vi/_BcryqWzVMI/0.jpg)](https://www.youtube.com/watch?v=_BcryqWzVMI)

📺 Bilibili:
[https://www.bilibili.com/video/BV1kM2rYrEFC](https://www.bilibili.com/video/BV1kM2rYrEFC)


---

# 🚀 Quick Start Guide

## ▶️ Run PulsarRPA

### 📦 Run the Executable JAR — Best Experience

#### 🧩 Download

```shell
<<<<<<< HEAD
curl -L -o PulsarRPA.jar https://github.com/platonai/PulsarRPA/releases/download/v3.1.0/PulsarRPA.jar
=======
curl -L -o PulsarRPA.jar https://github.com/platonai/PulsarRPA/releases/download/v3.0.14/PulsarRPA.jar
>>>>>>> 1c53c15f
```

#### 🚀 Run

```shell
# make sure LLM api key is set. VOLCENGINE_API_KEY/OPENAI_API_KEY also supported.
echo $DEEPSEEK_API_KEY
java -D"DEEPSEEK_API_KEY=${DEEPSEEK_API_KEY}" -jar PulsarRPA.jar
```

> 🔍 **Tip:** Make sure `DEEPSEEK_API_KEY` or other LLM API key is set in your environment, or AI features will not be available.

<<<<<<< HEAD
> 🔍 **Tip:** On Windows, `$DEEPSEEK_API_KEY` and `$env:DEEPSEEK_API_KEY` are different.
=======
> 🔍 **Tip:** Windows PowerShell syntax: `$env:DEEPSEEK_API_KEY` (environment variable) vs `$DEEPSEEK_API_KEY` (script variable).
>>>>>>> 1c53c15f

---

<details>
<summary>📂 Resources</summary>

<<<<<<< HEAD
* 🟦 [GitHub Release Download](https://github.com/platonai/PulsarRPA/releases/download/v3.1.0/PulsarRPA.jar)
=======
* 🟦 [GitHub Release Download](https://github.com/platonai/PulsarRPA/releases/download/v3.0.14/PulsarRPA.jar)
>>>>>>> 1c53c15f
* 📁 [Mirror / Backup Download](https://static.platonai.cn/repo/ai/platon/pulsar/)
* 🛠️ [LLM Configuration Guide](docs/config/llm/llm-config.md)
* 🛠️ [Configuration Guide](docs/config.md)

</details>

### ▶ Run with IDE

<details>

- Open the project in your IDE
- Run the `ai.platon.pulsar.app.PulsarApplicationKt` main class

</details>

### 🐳 Docker Users

<details>

```shell
# make sure LLM api key is set. VOLCENGINE_API_KEY/OPENAI_API_KEY also supported.
echo $DEEPSEEK_API_KEY
docker run -d -p 8182:8182 -e DEEPSEEK_API_KEY=${DEEPSEEK_API_KEY} galaxyeye88/pulsar-rpa:latest
```
</details>

---

## 🌟 For Beginners – Just Text, No Code!

Use the `commands` API to perform browser operations, extract web data, analyze websites, and more.

### 📥 Example Request (Text-based):

WebUI: http://localhost:8182/command.html

<img src="docs/images/commander-ui.png" alt="commander" width="500" />

<details>
<summary>REST API</summary>

#### 📄 Plain-Text-Based Version:
```shell
curl -X POST "http://localhost:8182/api/commands/plain" -H "Content-Type: text/plain" -d '
    Go to https://www.amazon.com/dp/B0C1H26C46
    
    After browser launch: clear browser cookies.
    After page load: scroll to the middle.
    
    Summarize the product.
    Extract: product name, price, ratings.
    Find all links containing /dp/.
  '
```

#### 📄 JSON-Based Version:

```shell
curl -X POST "http://localhost:8182/api/commands" -H "Content-Type: application/json" -d '{
    "url": "https://www.amazon.com/dp/B0C1H26C46",
    "onBrowserLaunchedActions": ["clear browser cookies"],
    "onPageReadyActions": ["scroll to the middle"],
    "pageSummaryPrompt": "Provide a brief introduction of this product.",
    "dataExtractionRules": "product name, price, and ratings",
    "uriExtractionRules": "all links containing `/dp/` on the page"
  }'
```

💡 **Tip:** You don't need to fill in every field — just what you need.

</details>

## 🎓 For Advanced Users — LLM + X-SQL: Precise, Flexible, Powerful

Harness the power of the `x/e` API for highly precise, flexible, and intelligent data extraction.

  ```shell
  curl -X POST "http://localhost:8182/api/x/e" -H "Content-Type: text/plain" -d "
  select
    llm_extract(dom, 'product name, price, ratings') as llm_extracted_data,
    dom_base_uri(dom) as url,
    dom_first_text(dom, '#productTitle') as title,
    dom_first_slim_html(dom, 'img:expr(width > 400)') as img
  from load_and_select('https://www.amazon.com/dp/B0C1H26C46', 'body');
  "
  ```

The extracted data example:

```json
{
  "llm_extracted_data": {
    "product name": "Apple iPhone 15 Pro Max",
    "price": "$1,199.00",
    "ratings": "4.5 out of 5 stars"
  },
  "url": "https://www.amazon.com/dp/B0C1H26C46",
  "title": "Apple iPhone 15 Pro Max",
  "img": "<img src=\"https://example.com/image.jpg\" />"
}
```

* X-SQL Guide: [X-SQL](docs/x-sql.md)

---

## 👨‍💻 For Experts - Native API: Powerful!

### 🚀 Superfast Page Visiting and Data Extraction:

<<<<<<< HEAD
PulsarRPA visits web pages in parallel at coroutine speed, extracts data efficiency while minimizing resource consumption.
=======
PulsarRPA enables high-speed parallel web scraping with coroutine-based concurrency, delivering efficient data extraction
while minimizing resource overhead.
>>>>>>> 1c53c15f

<details>

```kotlin
val args = "-refresh -dropContent -interactLevel fastest"
val resource = "seeds/amazon/best-sellers/leaf-categories.txt"
val links =
    LinkExtractors.fromResource(resource).asSequence().map { ListenableHyperlink(it, "", args = args) }.onEach {
        it.eventHandlers.browseEventHandlers.onWillNavigate.addLast { page, driver ->
            driver.addBlockedURLs(blockingUrls)
        }
    }.toList()

session.submitAll(links)
```

📝 Example: [View Kotlin Code](https://github.com/platonai/PulsarRPA/blob/master/pulsar-app/pulsar-examples/src/main/kotlin/ai/platon/pulsar/examples/advanced/HighPerformanceCrawler.kt)

</details>

### 🎮 Browser Control:

PulsarRPA implements coroutine-safe browser control.

<details>

```kotlin
val prompts = """
move cursor to the element with id 'title' and click it
scroll to middle
scroll to top
get the text of the element with id 'title'
"""

val eventHandlers = DefaultPageEventHandlers()
eventHandlers.browseEventHandlers.onDocumentActuallyReady.addLast { page, driver ->
    val result = session.instruct(prompts, driver)
}
session.open(url, eventHandlers)
```
📝 Example: [View Kotlin Code](/pulsar-app/pulsar-examples/src/main/kotlin/ai/platon/pulsar/examples/llm/TalkToActivePage.kt)

</details>

---

### 🤖 Robotic Process Automation Capabilities:

PulsarRPA provides flexible robotic process automation capabilities.

<details>

```kotlin
val options = session.options(args)
val event = options.eventHandlers.browseEventHandlers
event.onBrowserLaunched.addLast { page, driver ->
    warnUpBrowser(page, driver)
}
event.onWillFetch.addLast { page, driver ->
    waitForReferrer(page, driver)
    waitForPreviousPage(page, driver)
}
event.onWillCheckDocumentState.addLast { page, driver ->
    driver.waitForSelector("body h1[itemprop=name]")
    driver.click(".mask-layer-close-button")
}
session.load(url, options)
```
📝 Example: [View Kotlin Code](/pulsar-app/pulsar-examples/src/main/kotlin/ai/platon/pulsar/examples/sites/food/dianping/RestaurantCrawler.kt)

</details>

---

### 🔍 Complex Data Extraction with X-SQL:

PulsarRPA provides X-SQL for complex data extraction.

<details>

```sql
select
    llm_extract(dom, 'product name, price, ratings, score') as llm_extracted_data,
    dom_first_text(dom, '#productTitle') as title,
    dom_first_text(dom, '#bylineInfo') as brand,
    dom_first_text(dom, '#price tr td:matches(^Price) ~ td') as price,
    dom_first_text(dom, '#acrCustomerReviewText') as ratings,
    str_first_float(dom_first_text(dom, '#reviewsMedley .AverageCustomerReviews span:contains(out of)'), 0.0) as score
from load_and_select('https://www.amazon.com/dp/B0C1H26C46  -i 1s -njr 3', 'body');
```

📚 Example Code:
* [Amazon Product Page Scraping (100+ fields)](https://github.com/platonai/exotic-amazon/tree/main/src/main/resources/sites/amazon/crawl/parse/sql/crawl)
* [All Amazon Page Types Scraping](https://github.com/platonai/exotic-amazon/tree/main/src/main/resources/sites/amazon/crawl/parse/sql/crawl)

</details>

---

## 📜 Documents

* 📖 [REST API Examples](docs/rest-api-examples.md)
* 🛠️ [LLM Configuration Guide](docs/config/llm/llm-config.md)
* 🛠️ [Configuration Guide](docs/config.md)
* 📚 [Build from Source](docs/development/build.md)
* 🧠 [Expert Guide](docs/advanced-guides.md)

---

## 🔧 Proxies - Unblock Websites

<details>

Set the environment variable PROXY_ROTATION_URL to the URL provided by your proxy service:

```shell
export PROXY_ROTATION_URL=https://your-proxy-provider.com/rotation-endpoint
```

Each time the rotation URL is accessed, it should return a response containing one or more fresh proxy IPs.
Ask your proxy provider for such a URL.

</details>

---

## ✨ Features

🕷️ **Web Spider**
- Scalable crawling
- Browser rendering
- AJAX data extraction

🤖 **AI-Powered**
- Automatic field extraction
- Pattern recognition
- Accurate data capture

🧠 **LLM Integration**
- Natural language web content analysis
- Intuitive content description

🎯 **Text-to-Action**
- Simple language commands
- Intuitive browser control

🤖 **RPA Capabilities**
- Human-like task automation
- SPA crawling support
- Advanced workflow automation

🛠️ **Developer-Friendly**
- One-line data extraction
- SQL-like query interface
- Simple API integration

📊 **X-SQL Power**
- Extended SQL for web data
- Content mining capabilities
- Web business intelligence

🛡️ **Bot Protection**
- Advanced stealth techniques
- IP rotation
- Privacy context management

⚡ **Performance**
- Parallel page rendering
- High-efficiency processing
- Block-resistant design

💰 **Cost-Effective**
- 100,000+ pages/day
- Minimal hardware requirements
- Resource-efficient operation

✅ **Quality Assurance**
- Smart retry mechanisms
- Precise scheduling
- Complete lifecycle management

🌐 **Scalability**
- Fully distributed architecture
- Massive-scale capability
- Enterprise-ready

📦 **Storage Options**
- Local File System
- MongoDB
- HBase
- Gora support

📊 **Monitoring**
- Comprehensive logging
- Detailed metrics
- Full transparency

## 📞 Contact Us

- 💬 WeChat: galaxyeye
- 🌐 Weibo: [galaxyeye](https://weibo.com/galaxyeye)
- 📧 Email: galaxyeye@live.cn, ivincent.zhang@gmail.com
- 🐦 Twitter: galaxyeye8
- 🌍 Website: [platon.ai](https://platon.ai)

<div style="display: flex;">
  <img src="docs/images/wechat-author.png" width="300" height="365" alt="WeChat QR Code" />
</div><|MERGE_RESOLUTION|>--- conflicted
+++ resolved
@@ -62,11 +62,7 @@
 #### 🧩 Download
 
 ```shell
-<<<<<<< HEAD
 curl -L -o PulsarRPA.jar https://github.com/platonai/PulsarRPA/releases/download/v3.1.0/PulsarRPA.jar
-=======
-curl -L -o PulsarRPA.jar https://github.com/platonai/PulsarRPA/releases/download/v3.0.14/PulsarRPA.jar
->>>>>>> 1c53c15f
 ```
 
 #### 🚀 Run
@@ -79,22 +75,14 @@
 
 > 🔍 **Tip:** Make sure `DEEPSEEK_API_KEY` or other LLM API key is set in your environment, or AI features will not be available.
 
-<<<<<<< HEAD
-> 🔍 **Tip:** On Windows, `$DEEPSEEK_API_KEY` and `$env:DEEPSEEK_API_KEY` are different.
-=======
 > 🔍 **Tip:** Windows PowerShell syntax: `$env:DEEPSEEK_API_KEY` (environment variable) vs `$DEEPSEEK_API_KEY` (script variable).
->>>>>>> 1c53c15f
 
 ---
 
 <details>
 <summary>📂 Resources</summary>
 
-<<<<<<< HEAD
 * 🟦 [GitHub Release Download](https://github.com/platonai/PulsarRPA/releases/download/v3.1.0/PulsarRPA.jar)
-=======
-* 🟦 [GitHub Release Download](https://github.com/platonai/PulsarRPA/releases/download/v3.0.14/PulsarRPA.jar)
->>>>>>> 1c53c15f
 * 📁 [Mirror / Backup Download](https://static.platonai.cn/repo/ai/platon/pulsar/)
 * 🛠️ [LLM Configuration Guide](docs/config/llm/llm-config.md)
 * 🛠️ [Configuration Guide](docs/config.md)
@@ -205,12 +193,8 @@
 
 ### 🚀 Superfast Page Visiting and Data Extraction:
 
-<<<<<<< HEAD
-PulsarRPA visits web pages in parallel at coroutine speed, extracts data efficiency while minimizing resource consumption.
-=======
 PulsarRPA enables high-speed parallel web scraping with coroutine-based concurrency, delivering efficient data extraction
 while minimizing resource overhead.
->>>>>>> 1c53c15f
 
 <details>
 
