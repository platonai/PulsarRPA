# 🤖 PulsarRPA

[![Docker Pulls](https://img.shields.io/docker/pulls/galaxyeye88/pulsar-rpa?style=flat-square)](https://hub.docker.com/r/galaxyeye88/pulsar-rpa)
[![GitHub Stars](https://img.shields.io/github/stars/platonai/PulsarRPA?style=social)](https://github.com/platonai/PulsarRPA/stargazers)
[![License: APACHE2](https://img.shields.io/badge/license-APACHE2-green?style=flat-square)](https://github.com/platonai/PulsarRPA/blob/main/LICENSE)
[![Spring Boot](https://img.shields.io/badge/Spring%20Boot-3.3.8-brightgreen?style=flat-square)](https://spring.io/projects/spring-boot)
[![Release](https://img.shields.io/github/v/release/platonai/PulsarRPA?style=flat-square)](https://github.com/platonai/PulsarRPA/releases)
[![Build Status](https://img.shields.io/github/actions/workflow/status/platonai/PulsarRPA/ci.yml?style=flat-square)](https://github.com/platonai/PulsarRPA/actions)
[![Kotlin](https://img.shields.io/badge/language-Kotlin-blue?style=flat-square)](https://kotlinlang.org/)
[![Java](https://img.shields.io/badge/language-Java-orange?style=flat-square)](https://www.oracle.com/java/technologies/)
[![Python](https://img.shields.io/badge/language-Python-yellow?style=flat-square)](https://www.python.org/)

---

English | [简体中文](README-CN.md) | [中国镜像](https://gitee.com/platonai_galaxyeye/PulsarRPA)

## 🌟 Introduction

💖 **PulsarRPA: The AI-Powered, Lightning-Fast Browser Automation Solution!** 💖

### ✨ Key Capabilities:

- 🤖 **AI Integration with LLMs** – Smarter automation powered by large language models.
- ⚡ **Ultra-Fast Automation** – Coroutine-safe browser automation concurrency, spider-level crawling performance.
- 🧠 **Web Understanding** – Deep comprehension of dynamic web content.
- 📊 **Data Extraction APIs** – Powerful tools to extract structured data effortlessly.

---

Automate the browser and extract data at scale with simple text.

```text
Go to https://www.amazon.com/dp/B0C1H26C46

After browser launch: clear browser cookies.
After page load: scroll to the middle.

Summarize the product.
Extract: product name, price, ratings.
Find all links containing /dp/.
```

---

## 🎥 Demo Videos

🎬 YouTube:
[![Watch the video](https://img.youtube.com/vi/_BcryqWzVMI/0.jpg)](https://www.youtube.com/watch?v=_BcryqWzVMI)

📺 Bilibili:
[https://www.bilibili.com/video/BV1kM2rYrEFC](https://www.bilibili.com/video/BV1kM2rYrEFC)


---

# 🚀 Quick Start Guide

## ▶️ Run PulsarRPA

### 📦 Run the Executable JAR — Best Experience

#### 🧩 Download

<<<<<<< HEAD
```bash
# For Linux/macOS/Windows (with curl)
curl -L -o PulsarRPA.jar https://github.com/platonai/PulsarRPA/releases/download/v3.1.0/PulsarRPA.jar
=======
```shell
curl -L -o PulsarRPA.jar https://github.com/platonai/PulsarRPA/releases/download/v3.0.12/PulsarRPA.jar
>>>>>>> 7f25f7c9
```

#### 🚀 Run

<<<<<<< HEAD
```bash
java -DEEPSEEK_API_KEY=${DEEPSEEK_API_KEY} -jar PulsarRPA.jar
```

> 🔍 **Tip:** Make sure `DEEPSEEK_API_KEY` is set in your environment, or AI features will not be available.
=======
```shell
# make sure LLM api key is set. VOLCENGINE_API_KEY/OPENAI_API_KEY also supported.
echo $DEEPSEEK_API_KEY
java -D"DEEPSEEK_API_KEY=${DEEPSEEK_API_KEY}" -jar PulsarRPA.jar
```

> 🔍 **Tip:** Make sure `DEEPSEEK_API_KEY` or other LLM API key is set in your environment, or AI features will not be available.
>>>>>>> 7f25f7c9

> 🔍 **Tip:** On Windows, `$DEEPSEEK_API_KEY` and `$env:DEEPSEEK_API_KEY` are different.

---

<details>
<summary>📂 Resources</summary>

* 🟦 [GitHub Release Download](https://github.com/platonai/PulsarRPA/releases/download/v3.1.0/PulsarRPA.jar)
* 📁 [Mirror / Backup Download](http://static.platonai.cn/repo/ai/platon/pulsar/)
* 🛠️ [LLM Configuration Guide](docs/config/llm/llm-config.md)
* 🛠️ [Configuration Guide](docs/config.md)

</details>

### ▶ Run with IDE

<details>

- Open the project in your IDE
- Run the `ai.platon.pulsar.app.PulsarApplicationKt` main class

</details>

### 🐳 Docker Users

<details>

```shell
<<<<<<< HEAD
docker run -d -p 8182:8182 -e DEEPSEEK_API_KEY=${DEEPSEEK_API_KEY} galaxyeye88/pulsar-rpa:latest
```

=======
# make sure LLM api key is set. VOLCENGINE_API_KEY/OPENAI_API_KEY also supported.
echo $DEEPSEEK_API_KEY
docker run -d -p 8182:8182 -e DEEPSEEK_API_KEY=${DEEPSEEK_API_KEY} galaxyeye88/pulsar-rpa:latest
```
>>>>>>> 7f25f7c9
</details>

---

## 🌟 For Beginners – Just Text, No Code!

Use the `commands` API to perform browser operations, extract web data, analyze websites, and more.

### 📥 Example Request (Text-based):

WebUI: http://localhost:8182/command.html

<img src="docs/images/commander-ui.png" alt="commander" width="500" />

<details>
<summary>REST API</summary>

#### 📄 Plain-Text-Based Version:
```shell
curl -X POST "http://localhost:8182/api/commands/plain" -H "Content-Type: text/plain" -d '
    Go to https://www.amazon.com/dp/B0C1H26C46
    
    After browser launch: clear browser cookies.
    After page load: scroll to the middle.
    
    Summarize the product.
    Extract: product name, price, ratings.
    Find all links containing /dp/.
  '
```

#### 📄 JSON-Based Version:

```shell
curl -X POST "http://localhost:8182/api/commands" -H "Content-Type: application/json" -d '{
    "url": "https://www.amazon.com/dp/B0C1H26C46",
    "onBrowserLaunchedActions": ["clear browser cookies"],
    "onPageReadyActions": ["scroll to the middle"],
    "pageSummaryPrompt": "Provide a brief introduction of this product.",
    "dataExtractionRules": "product name, price, and ratings",
    "uriExtractionRules": "all links containing `/dp/` on the page"
  }'
```

💡 **Tip:** You don't need to fill in every field — just what you need.

</details>

## 🎓 For Advanced Users — LLM + X-SQL: Precise, Flexible, Powerful

Harness the power of the `x/e` API for highly precise, flexible, and intelligent data extraction.

  ```shell
  curl -X POST "http://localhost:8182/api/x/e" -H "Content-Type: text/plain" -d "
  select
    llm_extract(dom, 'product name, price, ratings') as llm_extracted_data,
    dom_base_uri(dom) as url,
    dom_first_text(dom, '#productTitle') as title,
    dom_first_slim_html(dom, 'img:expr(width > 400)') as img
  from load_and_select('https://www.amazon.com/dp/B0C1H26C46', 'body');
  "
  ```

The extracted data example:

```json
{
  "llm_extracted_data": {
    "product name": "Apple iPhone 15 Pro Max",
    "price": "$1,199.00",
    "ratings": "4.5 out of 5 stars"
  },
  "url": "https://www.amazon.com/dp/B0C1H26C46",
  "title": "Apple iPhone 15 Pro Max",
  "img": "<img src=\"https://example.com/image.jpg\" />"
}
```

* X-SQL Guide: [X-SQL](docs/x-sql.md)

---

## 👨‍💻 For Experts - Native API: Powerful!

### 🚀 Superfast Page Visiting and Data Extraction:

PulsarRPA visits web pages in parallel at coroutine speed, extracts data efficiency while minimizing resource consumption.

<details>

```kotlin
val args = "-refresh -dropContent -interactLevel fastest"
val resource = "seeds/amazon/best-sellers/leaf-categories.txt"
val links =
    LinkExtractors.fromResource(resource).asSequence().map { ListenableHyperlink(it, "", args = args) }.onEach {
        it.eventHandlers.browseEventHandlers.onWillNavigate.addLast { page, driver ->
            driver.addBlockedURLs(blockingUrls)
        }
    }.toList()

session.submitAll(links)
```

📝 Example: [View Kotlin Code](https://github.com/platonai/PulsarRPA/blob/master/pulsar-app/pulsar-examples/src/main/kotlin/ai/platon/pulsar/examples/advanced/HighPerformanceCrawler.kt)

</details>

### 🎮 Browser Control:

PulsarRPA implements coroutine-safe browser control.

<details>

```kotlin
val prompts = """
move cursor to the element with id 'title' and click it
scroll to middle
scroll to top
get the text of the element with id 'title'
"""

val eventHandlers = DefaultPageEventHandlers()
eventHandlers.browseEventHandlers.onDocumentActuallyReady.addLast { page, driver ->
    val result = session.instruct(prompts, driver)
}
session.open(url, eventHandlers)
```
📝 Example: [View Kotlin Code](/pulsar-app/pulsar-examples/src/main/kotlin/ai/platon/pulsar/examples/llm/TalkToActivePage.kt)

</details>

---

### 🤖 Robotic Process Automation Capabilities:

PulsarRPA provides flexible robotic process automation capabilities.

<details>

```kotlin
val options = session.options(args)
val event = options.eventHandlers.browseEventHandlers
event.onBrowserLaunched.addLast { page, driver ->
    warnUpBrowser(page, driver)
}
event.onWillFetch.addLast { page, driver ->
    waitForReferrer(page, driver)
    waitForPreviousPage(page, driver)
}
event.onWillCheckDocumentState.addLast { page, driver ->
    driver.waitForSelector("body h1[itemprop=name]")
    driver.click(".mask-layer-close-button")
}
session.load(url, options)
```
📝 Example: [View Kotlin Code](/pulsar-app/pulsar-examples/src/main/kotlin/ai/platon/pulsar/examples/sites/food/dianping/RestaurantCrawler.kt)

</details>

---

### 🔍 Complex Data Extraction with X-SQL:

PulsarRPA provides X-SQL for complex data extraction.

<details>

```sql
select
    llm_extract(dom, 'product name, price, ratings, score') as llm_extracted_data,
    dom_first_text(dom, '#productTitle') as title,
    dom_first_text(dom, '#bylineInfo') as brand,
    dom_first_text(dom, '#price tr td:matches(^Price) ~ td') as price,
    dom_first_text(dom, '#acrCustomerReviewText') as ratings,
    str_first_float(dom_first_text(dom, '#reviewsMedley .AverageCustomerReviews span:contains(out of)'), 0.0) as score
from load_and_select('https://www.amazon.com/dp/B0C1H26C46  -i 1s -njr 3', 'body');
```

📚 Example Code:
* [Amazon Product Page Scraping (100+ fields)](https://github.com/platonai/exotic-amazon/tree/main/src/main/resources/sites/amazon/crawl/parse/sql/crawl)
* [All Amazon Page Types Scraping](https://github.com/platonai/exotic-amazon/tree/main/src/main/resources/sites/amazon/crawl/parse/sql/crawl)

</details>

---

## 📜 Documents

* 📖 [REST API Examples](docs/rest-api-examples.md)
* 🛠️ [LLM Configuration Guide](docs/config/llm/llm-config.md)
* 🛠️ [Configuration Guide](docs/config.md)
* 📚 [Build from Source](docs/development/build.md)
* 🧠 [Expert Guide](docs/advanced-guides.md)

---

## 🔧 Proxies - Unblock Websites

<details>

Set the environment variable PROXY_ROTATION_URL to the URL provided by your proxy service:

```shell
export PROXY_ROTATION_URL=https://your-proxy-provider.com/rotation-endpoint
```

Each time the rotation URL is accessed, it should return a response containing one or more fresh proxy IPs.
Ask your proxy provider for such a URL.

</details>

---

## ✨ Features

🕷️ **Web Spider**
- Scalable crawling
- Browser rendering
- AJAX data extraction

🤖 **AI-Powered**
- Automatic field extraction
- Pattern recognition
- Accurate data capture

🧠 **LLM Integration**
- Natural language web content analysis
- Intuitive content description

🎯 **Text-to-Action**
- Simple language commands
- Intuitive browser control

🤖 **RPA Capabilities**
- Human-like task automation
- SPA crawling support
- Advanced workflow automation

🛠️ **Developer-Friendly**
- One-line data extraction
- SQL-like query interface
- Simple API integration

📊 **X-SQL Power**
- Extended SQL for web data
- Content mining capabilities
- Web business intelligence

🛡️ **Bot Protection**
- Advanced stealth techniques
- IP rotation
- Privacy context management

⚡ **Performance**
- Parallel page rendering
- High-efficiency processing
- Block-resistant design

💰 **Cost-Effective**
- 100,000+ pages/day
- Minimal hardware requirements
- Resource-efficient operation

✅ **Quality Assurance**
- Smart retry mechanisms
- Precise scheduling
- Complete lifecycle management

🌐 **Scalability**
- Fully distributed architecture
- Massive-scale capability
- Enterprise-ready

📦 **Storage Options**
- Local File System
- MongoDB
- HBase
- Gora support

📊 **Monitoring**
- Comprehensive logging
- Detailed metrics
- Full transparency

## 📞 Contact Us

- 💬 WeChat: galaxyeye
- 🌐 Weibo: [galaxyeye](https://weibo.com/galaxyeye)
- 📧 Email: galaxyeye@live.cn, ivincent.zhang@gmail.com
- 🐦 Twitter: galaxyeye8
- 🌍 Website: [platon.ai](https://platon.ai)

<div style="display: flex;">
  <img src="docs/images/wechat-author.png" width="300" height="365" alt="WeChat QR Code" />
</div><|MERGE_RESOLUTION|>--- conflicted
+++ resolved
@@ -61,25 +61,12 @@
 
 #### 🧩 Download
 
-<<<<<<< HEAD
-```bash
-# For Linux/macOS/Windows (with curl)
-curl -L -o PulsarRPA.jar https://github.com/platonai/PulsarRPA/releases/download/v3.1.0/PulsarRPA.jar
-=======
 ```shell
 curl -L -o PulsarRPA.jar https://github.com/platonai/PulsarRPA/releases/download/v3.0.12/PulsarRPA.jar
->>>>>>> 7f25f7c9
 ```
 
 #### 🚀 Run
 
-<<<<<<< HEAD
-```bash
-java -DEEPSEEK_API_KEY=${DEEPSEEK_API_KEY} -jar PulsarRPA.jar
-```
-
-> 🔍 **Tip:** Make sure `DEEPSEEK_API_KEY` is set in your environment, or AI features will not be available.
-=======
 ```shell
 # make sure LLM api key is set. VOLCENGINE_API_KEY/OPENAI_API_KEY also supported.
 echo $DEEPSEEK_API_KEY
@@ -87,7 +74,6 @@
 ```
 
 > 🔍 **Tip:** Make sure `DEEPSEEK_API_KEY` or other LLM API key is set in your environment, or AI features will not be available.
->>>>>>> 7f25f7c9
 
 > 🔍 **Tip:** On Windows, `$DEEPSEEK_API_KEY` and `$env:DEEPSEEK_API_KEY` are different.
 
@@ -96,8 +82,8 @@
 <details>
 <summary>📂 Resources</summary>
 
-* 🟦 [GitHub Release Download](https://github.com/platonai/PulsarRPA/releases/download/v3.1.0/PulsarRPA.jar)
-* 📁 [Mirror / Backup Download](http://static.platonai.cn/repo/ai/platon/pulsar/)
+* 🟦 [GitHub Release Download](https://github.com/platonai/PulsarRPA/releases/download/v3.0.12/PulsarRPA.jar)
+* 📁 [Mirror / Backup Download](https://static.platonai.cn/repo/ai/platon/pulsar/)
 * 🛠️ [LLM Configuration Guide](docs/config/llm/llm-config.md)
 * 🛠️ [Configuration Guide](docs/config.md)
 
@@ -117,16 +103,10 @@
 <details>
 
 ```shell
-<<<<<<< HEAD
-docker run -d -p 8182:8182 -e DEEPSEEK_API_KEY=${DEEPSEEK_API_KEY} galaxyeye88/pulsar-rpa:latest
-```
-
-=======
 # make sure LLM api key is set. VOLCENGINE_API_KEY/OPENAI_API_KEY also supported.
 echo $DEEPSEEK_API_KEY
 docker run -d -p 8182:8182 -e DEEPSEEK_API_KEY=${DEEPSEEK_API_KEY} galaxyeye88/pulsar-rpa:latest
 ```
->>>>>>> 7f25f7c9
 </details>
 
 ---
