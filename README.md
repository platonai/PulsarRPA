# 🤖 Browser4

[![Docker Pulls](https://img.shields.io/docker/pulls/galaxyeye88/browser4?style=flat-square)](https://hub.docker.com/r/galaxyeye88/browser4)
[![License: APACHE2](https://img.shields.io/badge/license-APACHE2-green?style=flat-square)](https://github.com/platonai/browser4/blob/main/LICENSE)
[![Spring Boot](https://img.shields.io/badge/Spring%20Boot-3.3.8-brightgreen?style=flat-square)](https://spring.io/projects/spring-boot)

---

> **⚠️ License Notice: This project uses dual licensing. The main project is licensed under Apache License 2.0. The `browser4` module is licensed under GNU AGPL v3. See LICENSE and browser4/LICENSE for details.**

English | [简体中文](README-CN.md) | [中国镜像](https://gitee.com/platonai_galaxyeye/Browser4)

<!-- TOC -->
**Table of Contents**
- [🌟 Introduction](#-introduction)
- [🚀 Quick Start](#-quick-start)
  - [Run from JAR](#run-from-jar)
  - [Run with Docker](#run-with-docker)
  - [Build from Source](#build-from-source)
  - [Environment Variables](#environment-variables)
- [Usage Examples](#usage-examples)
  - [Browser Use (Agents)](#browser-use-agents)
  - [Text Commands API](#text-commands-api)
  - [LLM + X-SQL](#llm--x-sql)
  - [Native API](#native-api)
- [Modules Overview](#modules-overview)
- [Performance Benchmarks](#performance-benchmarks)
- [Proxies](#-proxies---unblock-websites)
- [Features](#features)
- [Documentation](#-documents)
- [Troubleshooting](#troubleshooting)
- [Support & Community](#-support--community)
<!-- /TOC -->

## 🌟 Introduction

💖 **Browser4: a lightning-fast, coroutine-safe browser for your AI** 💖

### ✨ Key Capabilities:

- 🤖 **Browser Use** – Let the agent think and resolve problems.
- 🤖 **Browser Automation** – Automate the browser in workflow and extract data.
- ⚡ **Ultra-Fast** – Coroutine-safe browser automation concurrency, spider-level crawling performance.
- 🧠 **Web Understanding** – Deep comprehension of dynamic web content.
- 📊 **Data Extraction APIs** – Powerful tools to extract structured data effortlessly.

---

## 🎥 Demo Videos

🎬 YouTube:
[![Watch the video](https://img.youtube.com/vi/_BcryqWzVMI/0.jpg)](https://www.youtube.com/watch?v=_BcryqWzVMI)

📺 Bilibili:
[https://www.bilibili.com/video/BV1kM2rYrEFC](https://www.bilibili.com/video/BV1kM2rYrEFC)

---

## 🚀 Quick Start

### Run from JAR

#### Download
```shell
curl -L -o Browser4.jar https://github.com/platonai/browser4/releases/download/v4.1.0/Browser4.jar
```
(Replace `v4.1.0` with the latest release if needed.)

#### Run
```shell
# ensure an LLM api key is set. VOLCENGINE_API_KEY / OPENAI_API_KEY also supported
echo $DEEPSEEK_API_KEY
java -D"DEEPSEEK_API_KEY=${DEEPSEEK_API_KEY}" -jar Browser4.jar
```
> Windows PowerShell: `$env:DEEPSEEK_API_KEY` (env) vs `$DEEPSEEK_API_KEY` (script variable).

### Run with Docker
```shell
# ensure LLM api key is set
echo $DEEPSEEK_API_KEY
docker run -d -p 8182:8182 -e DEEPSEEK_API_KEY=${DEEPSEEK_API_KEY} galaxyeye88/browser4:latest
```
> Add other supported keys as `-e OPENAI_API_KEY=...` etc.

### Build from Source
Refer to [Build from Source](docs/development/build.md). Quick commands:

<<<<<<< HEAD
## ✨ Browser Use

```kotlin
val problems = """
    go to amazon.com, search for pens to draw on whiteboards, compare the first 4 ones, write the result to a markdown file.
    打开百度查找厦门岛旅游景点，给出一个总结
    go to https://news.ycombinator.com/news , read top 3 articles and give me a summary
    """.split("\n").filter { it.isNotBlank() }

problems.forEach { agent.resolve(it) }
```

## 🌟 For Beginners – Just Text, No Code!

Use the `commands` API to perform browser operations, extract web data, analyze websites, and more.

### 📥 Example Request (Text-based):

WebUI: http://localhost:8182/command.html

<img src="docs/images/commander-ui.png" alt="commander" width="500" />

<details>
<summary>REST API</summary>

#### 📄 Plain-Text-Based Version:
=======
Windows (CMD):
>>>>>>> c8abaa4d
```shell
mvnw.cmd -q -DskipTests
mvnw.cmd -pl browser4 -am test -D"surefire.failIfNoSpecifiedTests=false"
```
Linux/macOS:
```shell
./mvnw -q -DskipTests
./mvnw -pl browser4 -am test -Dsurefire.failIfNoSpecifiedTests=false
```
Run the app after build:
```shell
java -jar browser4/browser4-crawler/target/Browser4.jar
```
(Default port: 8182)

### Environment Variables
| Name | Purpose |
|------|---------|
| `DEEPSEEK_API_KEY` | Primary LLM key for AI features |
| `OPENAI_API_KEY` | Alternative LLM provider key |
| `VOLCENGINE_API_KEY` | Alternative LLM provider key |
| `PROXY_ROTATION_URL` | Endpoint returning fresh rotating proxy IP(s) |
| `JAVA_OPTS` | (Optional) Extra JVM opts (memory, GC tuning) |

> At least one LLM key must be set or AI features will be disabled.

---

## Usage Examples

### Browser Use (Agents)
```kotlin
val problems = """
    go to amazon.com, search for pens to draw on whiteboards, compare the first 4 ones, write the result to a markdown file.
    打开百度查找厦门岛旅游景点，给出一个总结
    go to https://news.ycombinator.com/news , read top 3 articles and give me a summary
    """.lines().filter { it.isNotBlank() }

problems.forEach { agent.resolve(it) }
```

### Text Commands API
Use free-form text to drive the browser:
```text
Go to https://www.amazon.com/dp/B08PP5MSVB

After browser launch: clear browser cookies.
After page load: scroll to the middle.

Summarize the product.
Extract: product name, price, ratings.
Find all links containing /dp/.
```

### LLM + X-SQL
```shell
curl -X POST "http://localhost:8182/api/x/e" -H "Content-Type: text/plain" -d "
select
  llm_extract(dom, 'product name, price, ratings') as llm_extracted_data,
  dom_base_uri(dom) as url,
  dom_first_text(dom, '#productTitle') as title,
  dom_first_slim_html(dom, 'img:expr(width > 400)') as img
from load_and_select('https://www.amazon.com/dp/B08PP5MSVB', 'body');
"
```

### Native API
High-speed parallel scraping & browser control examples are shown below (see advanced sections for more).

---

## Modules Overview
| Module | Description                                             |
|--------|----------------------------------------------------------------|
| `pulsar-core` | Core engine: sessions, scheduling, DOM, browser control |
| `pulsar-rest` | Spring Boot REST layer & command endpoints              |
| `pulsar-client` | Client SDK / CLI utilities                             |
| `browser4-spa` | Browser4 API for agents with Single Page Application    |
| `browser4-crawler` | Browser4 API for crawler & product packaging        |
| `pulsar-tests` | Heavy integration & scenario tests                      |
| `pulsar-tests-common` | Shared test utilities & fixtures                 |

---

## 📜 Documents

* 📖 [REST API Examples](docs/rest-api-examples.md)
* 🛠️ [LLM Configuration Guide](docs/config/llm/llm-config.md)
* 🛠️ [Configuration Guide](docs/config.md)
* 📚 [Build from Source](docs/development/build.md)
* 🧠 [Expert Guide](docs/advanced-guides.md)

---

## 🔧 Proxies - Unblock Websites

<details>

Set the environment variable PROXY_ROTATION_URL to the URL provided by your proxy service:

```shell
export PROXY_ROTATION_URL=https://your-proxy-provider.com/rotation-endpoint
```

Each time the rotation URL is accessed, it should return a response containing one or more fresh proxy IPs.
Ask your proxy provider for such a URL.

</details>

---

## Features

### AI & Agents
- Problem-solving autonomous browser agents
- Parallel agent sessions
- LLM-assisted page understanding & extraction

### Browser Automation & RPA
- Workflow-based browser actions
- Precise coroutine-safe control (scroll, click, extract)
- Flexible event handlers & lifecycle management

### Data Extraction & Query
- One-line data extraction commands
- X-SQL extended query language for DOM/content
- Structured + unstructured hybrid extraction (LLM + selectors)

### Performance & Scalability
- High-efficiency parallel page rendering
- Block-resistant design & smart retries
- 100,000+ pages/day on modest hardware (indicative)

### Stealth & Reliability
- Advanced anti-bot techniques
- IP & profile rotation
- Resilient scheduling & quality assurance

### Developer Experience
- Simple API integration (REST, native, text commands)
- Rich configuration layering
- Clear structured logging & metrics

### Storage & Monitoring
- Local FS & MongoDB support (extensible)
- Comprehensive logs & transparency
- Detailed metrics & lifecycle visibility

---

## 🤝 Support & Community

- 💬 WeChat: galaxyeye
- 🌐 Weibo: [galaxyeye](https://weibo.com/galaxyeye)
- 📧 Email: galaxyeye@live.cn, ivincent.zhang@gmail.com
- 🐦 Twitter: galaxyeye8
- 🌍 Website: [platon.ai](https://platon.ai)

<div style="display: flex;">
  <img src="docs/images/wechat-author.png" width="300" height="365" alt="WeChat QR Code" />
</div>

---

> For Chinese documentation see [简体中文 README](README-CN.md).<|MERGE_RESOLUTION|>--- conflicted
+++ resolved
@@ -85,36 +85,7 @@
 ### Build from Source
 Refer to [Build from Source](docs/development/build.md). Quick commands:
 
-<<<<<<< HEAD
-## ✨ Browser Use
-
-```kotlin
-val problems = """
-    go to amazon.com, search for pens to draw on whiteboards, compare the first 4 ones, write the result to a markdown file.
-    打开百度查找厦门岛旅游景点，给出一个总结
-    go to https://news.ycombinator.com/news , read top 3 articles and give me a summary
-    """.split("\n").filter { it.isNotBlank() }
-
-problems.forEach { agent.resolve(it) }
-```
-
-## 🌟 For Beginners – Just Text, No Code!
-
-Use the `commands` API to perform browser operations, extract web data, analyze websites, and more.
-
-### 📥 Example Request (Text-based):
-
-WebUI: http://localhost:8182/command.html
-
-<img src="docs/images/commander-ui.png" alt="commander" width="500" />
-
-<details>
-<summary>REST API</summary>
-
-#### 📄 Plain-Text-Based Version:
-=======
 Windows (CMD):
->>>>>>> c8abaa4d
 ```shell
 mvnw.cmd -q -DskipTests
 mvnw.cmd -pl browser4 -am test -D"surefire.failIfNoSpecifiedTests=false"
