--- conflicted
+++ resolved
@@ -63,11 +63,7 @@
 
 ```bash
 # For Linux/macOS/Windows (with curl)
-<<<<<<< HEAD
 curl -L -o PulsarRPA.jar https://github.com/platonai/PulsarRPA/releases/download/v3.1.0/PulsarRPA.jar
-=======
-curl -L -o PulsarRPA.jar https://github.com/platonai/PulsarRPA/releases/download/v3.0.9/PulsarRPA.jar
->>>>>>> 86b37c85
 ```
 
 #### 🚀 Run
@@ -83,13 +79,8 @@
 <details>
 <summary>📂 Resources</summary>
 
-<<<<<<< HEAD
 * 🟦 [GitHub Release Download](https://github.com/platonai/PulsarRPA/releases/download/v3.1.0/PulsarRPA.jar)
 * 📁 [Mirror / Backup Download](http://static.platonai.cn/repo/ai/platon/pulsar/)
-=======
-* 🟦 [GitHub Release Download](https://github.com/platonai/PulsarRPA/releases/download/v3.0.9/PulsarRPA.jar)
-* 📁 [Mirror / Backup Download](https://static.platonai.cn/repo/ai/platon/pulsar/)
->>>>>>> 86b37c85
 * 🛠️ [LLM Configuration Guide](docs/config/llm/llm-config.md)
 * 🛠️ [Configuration Guide](docs/config.md)
 
@@ -135,13 +126,9 @@
   -H "Content-Type: text/plain" \
   -d '
     Go to https://www.amazon.com/dp/B0C1H26C46
-<<<<<<< HEAD
-    After page load: hover on #title, then scroll to the middle.
-=======
     
     After browser launch: clear browser cookies.
     After page load: scroll to the middle.
->>>>>>> 86b37c85
     
     Summarize the product.
     Extract: product name, price, ratings.
@@ -159,7 +146,7 @@
     "pageSummaryPrompt": "Provide a brief introduction of this product.",
     "dataExtractionRules": "product name, price, and ratings",
     "linkExtractionRules": "all links containing `/dp/` on the page",
-    "onPageReadyActions": ["hover on #title", "scroll to the middle"]
+    "onPageReadyActions": ["click #title", "scroll to the middle"]
   }'
 ```
 
@@ -172,7 +159,7 @@
 Harness the power of the `x/e` API for highly precise, flexible, and intelligent data extraction.
 
   ```bash
-  curl -X POST "http://localhost:8182/api/scrape/tasks/submit" -H "Content-Type: text/plain" -d "
+  curl -X POST "http://localhost:8182/api/x/e" -H "Content-Type: text/plain" -d "
   select
     llm_extract(dom, 'product name, price, ratings') as llm_extracted_data,
     dom_base_uri(dom) as url,
