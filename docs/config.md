--- conflicted
+++ resolved
@@ -46,7 +46,6 @@
 ```bash
 export DEEPSEEK_API_KEY=sk-yourdeepseekapikey
 ```
-* 🤖 [Switch to a Different LLM Provider](config/llm/llm-config.md)
 
 If you want to use your daily used browser profile (remember closed the browser first):
 ```bash
@@ -55,66 +54,24 @@
 
 For high-performance parallel crawling:
 
-**Linux/MaxOS:**
 ```bash
 export PROXY_ROTATION_URL=https://your-proxy-provider.com/rotation-endpoint
 export BROWSER_CONTEXT_MODE=SEQUENTIAL
-export BROWSER_CONTEXT_NUMBER=4
+export BROWSER_CONTEXT_NUMBER=2
 export BROWSER_MAX_OPEN_TABS=8
 export BROWSER_DISPLAY_MODE=HEADLESS
 ```
-
-<details>
-<summary>Windows (PowerShell):</summary>
-
-```powershell
-$env:PROXY_ROTATION_URL = "https://your-proxy-provider.com/rotation-endpoint"
-$env:BROWSER_CONTEXT_MODE = "SEQUENTIAL"
-$env:BROWSER_CONTEXT_NUMBER = "4"
-$env:BROWSER_MAX_OPEN_TABS = "8"
-$env:BROWSER_DISPLAY_MODE = "HEADLESS"
-```
-</details>
 
 #### ☕ Example – JVM Arguments
 
 Set configuration via command-line JVM args:
 
 ```bash
--DDEEPSEEK_API_KEY=sk-yourdeepseekapikey
+-Ddeepseek.api.key=sk-yourdeepseekapikey
 ```
 
 ---
 
-<<<<<<< HEAD
-### 📝 Spring Boot Configuration Files
-
-PulsarRPA supports standard Spring Boot configuration files.
-
-Place your custom config in either the current directory (`.`) or the `./config` directory.
-
-Example: `application-private.properties`
-
-For desktop user:
-
-```properties
-# browser.context.mode=SYSTEM_DEFAULT
-deepseek.api.key=
-```
-
-For high performance, parallel crawling users:
-```properties
-proxy.rotation.url=https://your-proxy-provider.com/rotation-endpoint
-browser.context.mode=SEQUENTIAL
-browser.context.number=4
-browser.max.active.tabs=8
-browser.display.mode=HEADLESS
-```
-
----
-
-=======
->>>>>>> 2f9ef275
 ### 🐳 Docker Configuration
 
 For Docker deployments, use environment variables in the `docker run` command.
@@ -132,8 +89,7 @@
   galaxyeye88/pulsar-rpa:latest
 ```
 
-<details>
-<summary>Windows (PowerShell):</summary>
+**Windows (PowerShell):**
 
 ```powershell
 docker run -d -p 8182:8182 `
@@ -145,8 +101,6 @@
   -e BROWSER_DISPLAY_MODE=HEADLESS `
   galaxyeye88/pulsar-rpa:latest
 ```
-
-</details>
 
 > ⚠️ **Note**: Docker users may need to warm up the before crawling to avoid bot detection, 
 > for example, visit the home page and open some arbitrary pages.
@@ -161,12 +115,12 @@
 - **`browser.context.mode`** (`DEFAULT` | `SYSTEM_DEFAULT` | `PROTOTYPE` | `SEQUENTIAL` | `TEMPORARY`)  
   Defines how the user data directory is assigned for each browser instance.
 
-  - `DEFAULT`: Uses the default PulsarRPA-managed browser profile.
+  - `DEFAULT`: Uses the default PulsarRPA-managed user data directory.
   - `SYSTEM_DEFAULT`: Uses the system's default browser profile (e.g., your personal Chrome/Edge profile).
-  - `PROTOTYPE` **[Advanced]**: Uses a predefined prototype browser profile.
+  - `PROTOTYPE` **[Advanced]**: Uses a predefined prototype user data directory.
     - All `SEQUENTIAL` and `TEMPORARY` modes inherit from this prototype.
-  - `SEQUENTIAL` **[Advanced]**: Selects a browser profile from a managed pool to enable sequential isolation.
-  - `TEMPORARY` **[Advanced]**: Generates a new, isolated browser profile for each browser instance.
+  - `SEQUENTIAL` **[Advanced]**: Selects a user data directory from a managed pool to enable sequential isolation.
+  - `TEMPORARY` **[Advanced]**: Generates a new, isolated user data directory for each browser instance.
 
 * **`proxy.rotation.url`**
   [**Advanced**] Only for `SEQUENTIAL` and `TEMPORARY` modes.
@@ -178,7 +132,6 @@
   [**Advanced**] Only for `SEQUENTIAL` and `TEMPORARY` modes.
   Number of browser contexts (isolated, incognito-like sessions).
   Each context has its own cookies, local storage, and cache.
-  Increase this value to improve parallel execution and overall performance.
 
   > For `DEFAULT`, `SYSTEM_DEFAULT`, and `PROTOTYPE` browser contexts, this value is **1**.
 
