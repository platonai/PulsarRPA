package ai.platon.pulsar.common.message

import ai.platon.pulsar.common.*
import ai.platon.pulsar.common.PulsarParams.VAR_PRIVACY_CONTEXT_NAME
import ai.platon.pulsar.common.PulsarParams.VAR_FETCH_STATE
import ai.platon.pulsar.common.config.Params
import ai.platon.pulsar.common.persist.ext.options
import ai.platon.pulsar.crawl.common.FetchState
import ai.platon.pulsar.persist.PageCounters
import ai.platon.pulsar.persist.WebPage
import ai.platon.pulsar.persist.metadata.Name
import ai.platon.pulsar.persist.model.ActiveDOMStat
import org.apache.commons.lang3.StringUtils
import org.apache.commons.lang3.time.DurationFormatUtils
import java.text.DecimalFormat
import java.time.Duration
import java.time.Instant

class FetchStatusFormatter(val page: WebPage) {
    companion object {
        private val df = DecimalFormat("0.0")
    }
    private val prevFetchTime get() = page.prevFetchTime
    private val fetchTime get() = page.fetchTime
    private val fetchInterval get() = page.fetchInterval
    private val distance get() = page.distance
    private val fetchCount get() = page.fetchCount
    private val contentPublishTime get() = page.contentPublishTime
    private val refContentPublishTime get() = page.refContentPublishTime
    private val pageCategory get() = page.pageCategory
    private val refItems get() = page.pageCounters.get(PageCounters.Ref.item)
    private val refChars get() = page.pageCounters.get(PageCounters.Ref.ch)
    private val contentScore get() = page.contentScore.toDouble()
    private val score get() = page.score.toDouble()
    private val cash get() = page.cash.toDouble()
    private val url get() = page.url

    override fun toString(): String {
        val pattern = "yyyy-MM-dd HH:mm:ss"
        val fetchTimeString = (DateTimes.format(prevFetchTime, pattern) + "->" + DateTimes.format(fetchTime, pattern)
                + "," + DurationFormatUtils.formatDuration(fetchInterval.toMillis(), "DdTH:mm:ss"))

        val params = Params.of(
                "T", fetchTimeString,
                "DC", "$distance,$fetchCount",
                "PT", DateTimes.isoInstantFormat(contentPublishTime) + "," + DateTimes.isoInstantFormat(refContentPublishTime),
                "C", "$refItems,$refChars",
                "S", df.format(contentScore) + "," + df.format(score) + "," + df.format(cash),
                pageCategory.symbol(), StringUtils.substring(url, 0, 80)
        ).withKVDelimiter(":")

        return params.formatAsLine()
    }
}

class LoadStatusFormatter(
        private val page: WebPage,
        private val prefix: String = "",
        private val withOptions: Boolean = false,
        private val withNormUrl: Boolean = false,
        private val withReferer: Boolean = false,
        private val withSymbolicLink: Boolean = false
) {
    private val verboseCount = 200
    private val url get() = page.url
    private val href get() = page.href
    private val location get() = page.location
    private val responseTime get() = page.metadata[Name.RESPONSE_TIME]?:""
<<<<<<< HEAD
    private val proxy get() = page.metadata[Name.PROXY]
    private val protocolStatus get() = page.protocolStatus
    private val activeDomStats = page.activeDomStats
=======
    private val proxy get() = page.proxy
    private val protocolStatus get() = page.protocolStatus
    private val activeDOMStatTrace = page.activeDOMStatTrace
>>>>>>> f7651289
    private val m get() = page.pageModel

    private val jsSate: String
        get() {
            val (ni, na, nnm, nst, w, h) = activeDOMStatTrace["lastStat"]?: ActiveDOMStat()
            val divisor = if (page.id < verboseCount) 10 else verboseCount
            val prefix = if (page.id % divisor == 0) {
                "i/a/nm/st/h:"
            } else ""
            return if (ni + na + nnm + nst + h != 0) {
                String.format("$prefix%d/%d/%d/%d/%d", ni, na, nnm, nst, h)
            } else ""
        }

    private val fetchReason get() = buildFetchReason()
    private val prefix01 get() = when {
        page.isFetched && page.fetchCount == 1 -> "⚡" // fetched new
        page.isFetched -> "⟳"  // fetched updated, clockwise gapped circle arrow
        page.isCached -> "☕"   // load from cache, hot beverage
        page.isLoaded -> "\uD83D\uDDB4"   // load from db, hard driver symbol
        else -> "\uD83D\uDC1B"  // BUG symbol
    }
    private val prefix02 get() = when {
        page.isFetched && page.fetchCount == 1 -> "New ⚡"
        page.isFetched -> "Updated ⟳" // fetched updated, clockwise gapped circle arrow
        page.isCached -> "Cached ☕"  // load from cache, hot beverage
        page.isLoaded -> "Loaded \uD83D\uDDB4" // load from db, hard driver symbol
        else -> "Unknown \uD83D\uDC1B" // BUG symbol
    }
    private val prefix0: String get() {
        return when {
            page.id < verboseCount && page.id % 10 == 0 -> prefix02
            page.id > verboseCount && page.id % verboseCount == 0 -> prefix02
            else -> prefix01
        }
    }

    private val prefix1 get() = prefix.takeIf { it.isNotEmpty() } ?: prefix0
    private val successSymbol get() = if (protocolStatus.isSuccess) "\uD83D\uDCAF " else "\uD83D\uDC94 " // 100 score/broken heart
    private val label = StringUtils.abbreviateMiddle(page.options.label, "..", 20)
    private val formattedLabel get() = if (label.isBlank()) "" else " | $label"
    private val category get() = page.pageCategory.symbol()
    private val prevFetchTimeBeforeUpdate = page.getVar(PulsarParams.VAR_PREV_FETCH_TIME_BEFORE_UPDATE) as? Instant ?: page.prevFetchTime
    private val prevFetchTimeDuration: Duration get() = Duration.between(prevFetchTimeBeforeUpdate, Instant.now())
    private val prevFetchTimeReport: String
        get() {
            if (prevFetchTimeDuration.toDays() > 20 * 360) {
                return ""
            }
            return " last fetched ${prevFetchTimeDuration.readable()} ago,"
        }
    private val fieldCount: String
        get() {
            val model = m
            return when {
                model == null -> ""
                model.numFields == 0 -> ""
                else -> String.format("%d/%d/%d", model.numNonBlankFields, model.numNonNullFields, model.numFields)
            }
        }

    private val proxyFmt get() = if (proxy.isNullOrBlank()) "%s" else " | %s"
    private val jsFmt get() = if (jsSate.isBlank()) "%s" else " | %s"
    private val fetchCount get() =
        if (page.fetchRetries > 0) {
            String.format("%d/%d", page.fetchRetries, page.fetchCount)
        } else {
            String.format("%d", page.fetchCount)
        }
    private val fieldCountFmt get() = if (m == null || m?.numFields == 0) "%s" else " | nf:%-10s"
    private val failure get() = if (page.protocolStatus.isFailed) String.format(" %s", page.protocolStatus) else ""
    private val symbolicLink get() = AppPaths.uniqueSymbolicLinkForUri(page.url)
    private val contextName get() = page.variables[VAR_PRIVACY_CONTEXT_NAME]?.let { " | $it" } ?: ""

    private val fmt get() = "%3d. $successSymbol$prefix1 %s $fetchReason got %d %s in %s," +
            "$prevFetchTimeReport fc:$fetchCount$failure" +
            "$jsFmt$fieldCountFmt$proxyFmt$contextName$formattedLabel | %s"

    override fun toString(): String {
        return String.format(fmt,
                page.id,
                category,
                page.protocolStatus.minorCode,
                buildContentBytes(),
                DateTimes.readableDuration(responseTime),
                jsSate,
                fieldCount,
                proxy?:"",
                buildLocation()
        )
    }

    private fun buildFetchReason(): String {
        val state = page.variables[VAR_FETCH_STATE] as? CheckState
        val code = state?.code ?: FetchState.DO_NOT_FETCH
        return FetchState.toSymbol(code).takeIf { it.isNotBlank() }?.let { "for $it" } ?: ""
    }

    private fun buildContentBytes(): String {
        var contentBytes = if (page.lastContentLength == 0L || page.lastContentLength == page.contentLength) {
            readableBytes(page.contentLength).trim()
        } else {
            readableBytes(page.contentLength).trim() + " <- " + readableBytes(page.lastContentLength).trim()
        }

        if (page.content == null) {
            contentBytes = "0 <- $contentBytes"
        }

        return contentBytes
    }

    private fun readableBytes(bytes: Long): String {
        return if (bytes == 0L) "0" else Strings.readableBytes(bytes, 7, false)
    }

    private fun buildLocation(): String {
        val expectedLocation = href ?: url
        val redirected = href != null && href != location
        val normalized = href != null && href != url
        var location = if (redirected) location else expectedLocation
        if (withOptions) location += " ${page.args}"
        val readableLocation0 = if (redirected) "[R] $location <- $expectedLocation" else location
        var readableLocation = if (normalized) "[N] $readableLocation0" else readableLocation0
        if (withNormUrl) readableLocation = "$readableLocation <- $url"
        if (withReferer) readableLocation = "$readableLocation <- ${page.referrer}"
        val doWithSymbolicLink = page.id < verboseCount || withSymbolicLink
        return if (doWithSymbolicLink) "file://$symbolicLink | $readableLocation" else readableLocation
    }
}

class LoadedPagesStatusFormatter(
        val pages: Collection<WebPage>,
        val startTime: Instant,
        val withSymbolicLink: Boolean = false
) {
    override fun toString(): String {
        val elapsed = DateTimes.elapsedTime(startTime)
        val message = String.format("Fetched total %d pages in %s:\n", pages.size, elapsed.readable())
        val sb = StringBuilder(message)
        pages.forEachIndexed { i, p ->
            sb.append(i.inc()).append(".\t").append(LoadStatusFormatter(p, withSymbolicLink = withSymbolicLink)).append('\n')
        }
        return sb.toString()
    }
}<|MERGE_RESOLUTION|>--- conflicted
+++ resolved
@@ -66,15 +66,9 @@
     private val href get() = page.href
     private val location get() = page.location
     private val responseTime get() = page.metadata[Name.RESPONSE_TIME]?:""
-<<<<<<< HEAD
-    private val proxy get() = page.metadata[Name.PROXY]
-    private val protocolStatus get() = page.protocolStatus
-    private val activeDomStats = page.activeDomStats
-=======
     private val proxy get() = page.proxy
     private val protocolStatus get() = page.protocolStatus
     private val activeDOMStatTrace = page.activeDOMStatTrace
->>>>>>> f7651289
     private val m get() = page.pageModel
 
     private val jsSate: String
@@ -111,7 +105,6 @@
             else -> prefix01
         }
     }
-
     private val prefix1 get() = prefix.takeIf { it.isNotEmpty() } ?: prefix0
     private val successSymbol get() = if (protocolStatus.isSuccess) "\uD83D\uDCAF " else "\uD83D\uDC94 " // 100 score/broken heart
     private val label = StringUtils.abbreviateMiddle(page.options.label, "..", 20)
