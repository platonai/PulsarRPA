package ai.platon.pulsar.crawl.fetch.driver

import ai.platon.pulsar.browser.common.BrowserSettings
<<<<<<< HEAD
import ai.platon.pulsar.crawl.fetch.privacy.BrowserInstanceId
=======
>>>>>>> 66267149
import ai.platon.pulsar.common.browser.BrowserType
import ai.platon.pulsar.common.geometric.PointD
import ai.platon.pulsar.common.geometric.RectD
import ai.platon.pulsar.crawl.fetch.privacy.BrowserId
import org.jsoup.Connection
import java.io.Closeable
import java.time.Duration
import java.time.Instant
<<<<<<< HEAD
=======
import java.util.concurrent.atomic.AtomicReference
>>>>>>> 66267149
import kotlin.random.Random

open class WebDriverException(
    message: String? = null,
    val driver: WebDriver? = null,
    cause: Throwable? = null
): RuntimeException(message, cause) {

    constructor(message: String?, cause: Throwable) : this(message, null, cause)

    constructor(cause: Throwable?) : this(null, null, cause)
}

open class WebDriverCancellationException(
    message: String? = null,
    driver: WebDriver? = null,
    cause: Throwable? = null
): WebDriverException(message, driver, cause) {
    constructor(message: String?, cause: Throwable) : this(message, null, cause)

    constructor(cause: Throwable?) : this(null, null, cause)
}

/**
 * Created by vincent on 18-1-1.
 * Copyright @ 2013-2017 Platon AI. All rights reserved
 */
data class NavigateEntry(
    /**
     * The url to navigate to.
<<<<<<< HEAD
=======
     * If page.href exists, the url is the href, otherwise, the url is page.url.
     * The href has the higher priority to locate a resource.
>>>>>>> 66267149
     * */
    val url: String,
    /**
     * The page id, 0 means there is no WebPage.
     * */
    val pageId: Int = 0,
    /**
     * The page url which can be used to retrieve the WebPage from database. An empty string means there is no WebPage.
     * */
    val pageUrl: String = "",
    /**
<<<<<<< HEAD
=======
     * The referer claimed by the page.
     */
    var pageReferrer: String? = null,
    /**
>>>>>>> 66267149
     * The location of the page, it shows in the browser window, can differ from url.
     */
    var location: String = url,
    /**
     * Indicate if the driver be stopped.
     */
    var stopped: Boolean = false,
<<<<<<< HEAD

    var activeTime: Instant = Instant.now(),

=======
    /**
     * The last active time.
     */
    var lastActiveTime: Instant = Instant.now(),
    /**
     * The time when the object is created.
     */
>>>>>>> 66267149
    val createTime: Instant = Instant.now(),
) {
    /**
     * The time when the document is ready.
     */
    var documentReadyTime = Instant.MAX
    /**
     * Track the time of page actions.
     */
    val actionTimes = mutableMapOf<String, Instant>()
<<<<<<< HEAD

    fun refresh(action: String) {
        val now = Instant.now()
        activeTime = now
=======
    /**
     * Refresh the entry with the given action.
     * */
    fun refresh(action: String) {
        val now = Instant.now()
        lastActiveTime = now
>>>>>>> 66267149
        if (action.isNotBlank()) {
            actionTimes[action] = now
        }
    }
}

/**
 * Similar to puppeteer's Page
 * */
interface WebDriver: Closeable {
    enum class Status {
        UNKNOWN, FREE, WORKING, CANCELED, RETIRED, CRASHED, QUIT;

        val isFree get() = this == FREE
        val isWorking get() = this == WORKING
        val isCanceled get() = this == CANCELED
        val isRetired get() = this == RETIRED
        val isCrashed get() = this == CRASHED
        val isQuit get() = this == QUIT
    }

    val id: Int
<<<<<<< HEAD
    val navigateEntry: NavigateEntry
//    val url: String

    val browserInstance: BrowserInstance
    val browserInstanceId: BrowserInstanceId get() = browserInstance.id

    val name: String
    val browserType: BrowserType
    val supportJavascript: Boolean
    val isMockedPageSource: Boolean

    val idleTimeout: Duration
=======
    val name: String
    val browser: Browser
    val browserId: BrowserId get() = browser.id

    var navigateEntry: NavigateEntry
    val navigateHistory: MutableList<NavigateEntry>

    val browserType: BrowserType
    val supportJavascript: Boolean
    val isMockedPageSource: Boolean
    val status: AtomicReference<Status>

    val lastActiveTime: Instant
    var idleTimeout: Duration
>>>>>>> 66267149
    val isIdle get() = Duration.between(lastActiveTime, Instant.now()) > idleTimeout
    var waitForTimeout: Duration

    val isCanceled: Boolean
    val isWorking: Boolean
    val isQuit: Boolean
    val isRetired: Boolean
    val isFree: Boolean
    val isCrashed: Boolean

    val sessionId: String?
    val delayPolicy: (String) -> Long get() = { 300L + Random.nextInt(500) }

<<<<<<< HEAD
    val lastActiveTime: Instant

=======
    /**
     * Adds a script which would be evaluated in one of the following scenarios:
     * <ul>
     * <li> Whenever the page is navigated.</li>
     * </ul>
     *
     * <p> The script is evaluated after the document was created but before any of
     * its scripts were run. This is useful to amend the JavaScript environment, e.g.
     * to seed {@code Math.random}.
     * */
    @Throws(WebDriverException::class)
    suspend fun addInitScript(script: String)
    /**
     * Returns the main resource response. In case of multiple redirects, the navigation will resolve with the first
     * non-redirect response.
     *
     * <p> The method will not throw an error when any valid HTTP status code is returned by the remote server,
     * including 404 "Not Found" and 500 "Internal Server Error".
     *
     * @param url URL to navigate page to.
     */
    @Throws(WebDriverException::class)
    suspend fun navigateTo(url: String)
    /**
     * Returns the main resource response. In case of multiple redirects, the navigation will resolve with the first
     * non-redirect response.
     *
     * <p> The method will not throw an error when any valid HTTP status code is returned by the remote server,
     * including 404 "Not Found" and 500 "Internal Server Error".
     *
     * @param entry NavigateEntry to navigate page to.
     */
    @Throws(WebDriverException::class)
    suspend fun navigateTo(entry: NavigateEntry)

    @Throws(WebDriverException::class)
    suspend fun setTimeouts(browserSettings: BrowserSettings)

    @Throws(WebDriverException::class)
>>>>>>> 66267149
    suspend fun currentUrl(): String
    @Throws(WebDriverException::class)
    suspend fun pageSource(): String?
    @Throws(WebDriverException::class)
    suspend fun mainRequestHeaders(): Map<String, Any>
    @Throws(WebDriverException::class)
    suspend fun mainRequestCookies(): List<Map<String, String>>
    @Throws(WebDriverException::class)
    suspend fun getCookies(): List<Map<String, String>>

<<<<<<< HEAD
    suspend fun navigateTo(url: String)
    suspend fun navigateTo(entry: NavigateEntry)
    suspend fun setTimeouts(browserSettings: BrowserSettings)

=======
>>>>>>> 66267149
    /**
     * Brings page to front (activates tab).
     */
    @Throws(WebDriverException::class)
    suspend fun bringToFront()
    /**
     * Returns when element specified by selector satisfies {@code state} option.
     * */
    @Throws(WebDriverException::class)
    suspend fun waitForSelector(selector: String): Long
    /**
     * Returns when element specified by selector satisfies {@code state} option.
     * Returns the time remaining until timeout
     * */
    @Throws(WebDriverException::class)
    suspend fun waitForSelector(selector: String, timeoutMillis: Long): Long
    @Throws(WebDriverException::class)
    suspend fun waitForSelector(selector: String, timeout: Duration): Long
    @Throws(WebDriverException::class)
    suspend fun waitForNavigation(): Long
    @Throws(WebDriverException::class)
    suspend fun waitForNavigation(timeoutMillis: Long): Long
    @Throws(WebDriverException::class)
    suspend fun waitForNavigation(timeout: Duration): Long

    @Throws(WebDriverException::class)
    suspend fun clickablePoint(selector: String): PointD?
    @Throws(WebDriverException::class)
    suspend fun boundingBox(selector: String): RectD?

    @Throws(WebDriverException::class)
    suspend fun exists(selector: String): Boolean
    @Throws(WebDriverException::class)
    suspend fun visible(selector: String): Boolean
    @Throws(WebDriverException::class)
    suspend fun type(selector: String, text: String)
    @Throws(WebDriverException::class)
    suspend fun click(selector: String, count: Int = 1)
    @Throws(WebDriverException::class)
    suspend fun clickMatches(selector: String, pattern: String, count: Int = 1)
    @Throws(WebDriverException::class)
    suspend fun clickMatches(selector: String, attrName: String, pattern: String, count: Int = 1)
    @Throws(WebDriverException::class)
    suspend fun clickNthAnchor(n: Int, rootSelector: String = "body"): String?
    @Throws(WebDriverException::class)
    suspend fun scrollTo(selector: String)
    @Throws(WebDriverException::class)
    suspend fun scrollDown(count: Int = 1)
    @Throws(WebDriverException::class)
    suspend fun scrollUp(count: Int = 1)
    @Throws(WebDriverException::class)
    suspend fun scrollToTop()
    @Throws(WebDriverException::class)
    suspend fun scrollToBottom()
    @Throws(WebDriverException::class)
    suspend fun scrollToMiddle(ratio: Float)
    @Throws(WebDriverException::class)
    suspend fun mouseWheelDown(count: Int = 1, deltaX: Double = 0.0, deltaY: Double = 150.0, delayMillis: Long = 0)
    @Throws(WebDriverException::class)
    suspend fun mouseWheelUp(count: Int = 1, deltaX: Double = 0.0, deltaY: Double = -150.0, delayMillis: Long = 0)
    @Throws(WebDriverException::class)
    suspend fun moveMouseTo(x: Double, y: Double)
    @Throws(WebDriverException::class)
    suspend fun dragAndDrop(selector: String, deltaX: Int, deltaY: Int = 0)

    @Throws(WebDriverException::class)
    suspend fun outerHTML(selector: String): String?
    @Throws(WebDriverException::class)
    suspend fun firstText(selector: String): String?
    @Throws(WebDriverException::class)
    suspend fun allTexts(selector: String): List<String>
    @Throws(WebDriverException::class)
    suspend fun firstAttr(selector: String, attrName: String): String?
    @Throws(WebDriverException::class)
    suspend fun allAttrs(selector: String, attrName: String): List<String>

    @Throws(WebDriverException::class)
    suspend fun evaluate(expression: String): Any?
    @Throws(WebDriverException::class)
    suspend fun evaluateSilently(expression: String): Any?

    @Throws(WebDriverException::class)
    suspend fun newSession(): Connection
    @Throws(WebDriverException::class)
    suspend fun loadResource(url: String): Connection.Response?

    /**
     * This method scrolls element into view if needed, and then ake a screenshot of the element.
     * If the element is detached from DOM, the method throws an error.
     */
    @Throws(WebDriverException::class)
    suspend fun captureScreenshot(selector: String): String?
    @Throws(WebDriverException::class)
    suspend fun captureScreenshot(rect: RectD): String?
    /** Force the page stop all navigations and pending resource fetches. */
    @Throws(WebDriverException::class)
    suspend fun stopLoading()

    /** Force the page stop all navigations and releases all resources. */
    @Throws(Exception::class)
    suspend fun stop()
    /** Force the page stop all navigations and releases all resources. */
    @Throws(Exception::class)
    suspend fun terminate()
    /** Quit the tab, clicking the close button. */
    @Throws(Exception::class)
    fun quit()
    @Throws(Exception::class)
    fun awaitTermination()

    fun free()
    fun startWork()
    fun retire()
    fun cancel()
}<|MERGE_RESOLUTION|>--- conflicted
+++ resolved
@@ -1,10 +1,6 @@
 package ai.platon.pulsar.crawl.fetch.driver
 
 import ai.platon.pulsar.browser.common.BrowserSettings
-<<<<<<< HEAD
-import ai.platon.pulsar.crawl.fetch.privacy.BrowserInstanceId
-=======
->>>>>>> 66267149
 import ai.platon.pulsar.common.browser.BrowserType
 import ai.platon.pulsar.common.geometric.PointD
 import ai.platon.pulsar.common.geometric.RectD
@@ -13,10 +9,7 @@
 import java.io.Closeable
 import java.time.Duration
 import java.time.Instant
-<<<<<<< HEAD
-=======
 import java.util.concurrent.atomic.AtomicReference
->>>>>>> 66267149
 import kotlin.random.Random
 
 open class WebDriverException(
@@ -47,11 +40,8 @@
 data class NavigateEntry(
     /**
      * The url to navigate to.
-<<<<<<< HEAD
-=======
      * If page.href exists, the url is the href, otherwise, the url is page.url.
      * The href has the higher priority to locate a resource.
->>>>>>> 66267149
      * */
     val url: String,
     /**
@@ -63,13 +53,10 @@
      * */
     val pageUrl: String = "",
     /**
-<<<<<<< HEAD
-=======
      * The referer claimed by the page.
      */
     var pageReferrer: String? = null,
     /**
->>>>>>> 66267149
      * The location of the page, it shows in the browser window, can differ from url.
      */
     var location: String = url,
@@ -77,11 +64,6 @@
      * Indicate if the driver be stopped.
      */
     var stopped: Boolean = false,
-<<<<<<< HEAD
-
-    var activeTime: Instant = Instant.now(),
-
-=======
     /**
      * The last active time.
      */
@@ -89,7 +71,6 @@
     /**
      * The time when the object is created.
      */
->>>>>>> 66267149
     val createTime: Instant = Instant.now(),
 ) {
     /**
@@ -100,19 +81,12 @@
      * Track the time of page actions.
      */
     val actionTimes = mutableMapOf<String, Instant>()
-<<<<<<< HEAD
-
-    fun refresh(action: String) {
-        val now = Instant.now()
-        activeTime = now
-=======
     /**
      * Refresh the entry with the given action.
      * */
     fun refresh(action: String) {
         val now = Instant.now()
         lastActiveTime = now
->>>>>>> 66267149
         if (action.isNotBlank()) {
             actionTimes[action] = now
         }
@@ -135,20 +109,6 @@
     }
 
     val id: Int
-<<<<<<< HEAD
-    val navigateEntry: NavigateEntry
-//    val url: String
-
-    val browserInstance: BrowserInstance
-    val browserInstanceId: BrowserInstanceId get() = browserInstance.id
-
-    val name: String
-    val browserType: BrowserType
-    val supportJavascript: Boolean
-    val isMockedPageSource: Boolean
-
-    val idleTimeout: Duration
-=======
     val name: String
     val browser: Browser
     val browserId: BrowserId get() = browser.id
@@ -163,7 +123,6 @@
 
     val lastActiveTime: Instant
     var idleTimeout: Duration
->>>>>>> 66267149
     val isIdle get() = Duration.between(lastActiveTime, Instant.now()) > idleTimeout
     var waitForTimeout: Duration
 
@@ -177,10 +136,6 @@
     val sessionId: String?
     val delayPolicy: (String) -> Long get() = { 300L + Random.nextInt(500) }
 
-<<<<<<< HEAD
-    val lastActiveTime: Instant
-
-=======
     /**
      * Adds a script which would be evaluated in one of the following scenarios:
      * <ul>
@@ -220,7 +175,6 @@
     suspend fun setTimeouts(browserSettings: BrowserSettings)
 
     @Throws(WebDriverException::class)
->>>>>>> 66267149
     suspend fun currentUrl(): String
     @Throws(WebDriverException::class)
     suspend fun pageSource(): String?
@@ -231,13 +185,6 @@
     @Throws(WebDriverException::class)
     suspend fun getCookies(): List<Map<String, String>>
 
-<<<<<<< HEAD
-    suspend fun navigateTo(url: String)
-    suspend fun navigateTo(entry: NavigateEntry)
-    suspend fun setTimeouts(browserSettings: BrowserSettings)
-
-=======
->>>>>>> 66267149
     /**
      * Brings page to front (activates tab).
      */
