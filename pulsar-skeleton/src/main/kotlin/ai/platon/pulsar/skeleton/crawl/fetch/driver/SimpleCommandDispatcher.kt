--- conflicted
+++ resolved
@@ -527,18 +527,6 @@
     companion object {
         /**
          * Parses a function call from a text string into its components.
-<<<<<<< HEAD
-         * 
-         * Extracts the object name, function name, and argument list from a function call string.
-         * Handles various formats of function calls, including with and without quotes.
-         *
-         * Supported formats:
-         * - Standard: driver.method("arg1", "arg2")
-         * - Single quotes: driver.method('arg1', 'arg2')
-         * - No quotes: driver.method(arg1, arg2)
-         * - Trailing comma: driver.method(arg1, arg2, )
-         *
-=======
          *
          * Extracts the object name, function name, and argument list from a function call string.
          * Handles various formats of function calls, including with and without quotes.
@@ -549,7 +537,6 @@
          * - No quotes: driver.method(arg1, arg2)
          * - Trailing comma: driver.method(arg1, arg2, )
          *
->>>>>>> 2f9ef275
          * Examples:
          * ```
          * driver.open("https://example.com")
@@ -558,11 +545,8 @@
          * driver.mouseWheelUp(2, 200, 200)
          * ```
          *
-<<<<<<< HEAD
-=======
          * @see <a href="https://github.com/Kotlin/grammar-tools">Kotlin Grammar Tools</a>
          *
->>>>>>> 2f9ef275
          * @param input The function call string to parse.
          * @return A triple containing (objectName, functionName, argumentList), or null if the input is not a valid function call.
          */
