--- conflicted
+++ resolved
@@ -21,11 +21,7 @@
     <parent>
         <groupId>ai.platon.pulsar</groupId>
         <artifactId>pulsar</artifactId>
-<<<<<<< HEAD
-        <version>1.5.8-SNAPSHOT</version>
-=======
         <version>1.5.7-SNAPSHOT</version>
->>>>>>> d25ca80a
         <relativePath>..</relativePath>
     </parent>
 
