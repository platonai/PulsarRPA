--- conflicted
+++ resolved
@@ -6,36 +6,18 @@
 import ai.platon.pulsar.common.logging.ThrottlingLogger
 import ai.platon.pulsar.common.warn
 import ai.platon.pulsar.external.impl.ChatModelImpl
-import dev.langchain4j.model.chat.ChatLanguageModel
 import dev.langchain4j.model.openai.OpenAiChatModel
 import dev.langchain4j.model.zhipu.ZhipuAiChatModel
 import java.time.Duration
 import java.util.concurrent.ConcurrentHashMap
-import kotlin.reflect.KClass
 
 /**
-<<<<<<< HEAD
- * The factory for creating models.
- *
- * * [Langchain4j Models](https://github.com/langchain4j/langchain4j/blob/main/docs/docs/integrations/language-models)
- */
-object ChatModelFactory {
-    private val logger = getLogger(this::class)
-    private val registeredModels = ConcurrentHashMap<String, ChatModel>()
-    private val configuredModels = ConcurrentHashMap<String, ChatModel>()
-
-    var logRequest = false
-    var logResponse = false
-    var maxRetries = 1
-    var timeout = Duration.ofSeconds(30)
-=======
  * The factory to create models.
  */
 object ChatModelFactory {
     private val logger = getLogger(this::class)
     private val throttlingLogger = ThrottlingLogger(logger, ttl = Duration.ofHours(4))
     private val models = ConcurrentHashMap<String, ChatModel>()
->>>>>>> 2f9ef275
 
     fun isModelConfigured(conf: ImmutableConfig): Boolean {
         if (!isModelConfigured0(conf)) {
@@ -51,30 +33,16 @@
         return true
     }
 
-<<<<<<< HEAD
-    fun hasRegisteredModel() = registeredModels.isNotEmpty()
-
-    fun hasConfiguredModel() = configuredModels.isNotEmpty()
-
-    fun hasModel(conf: ImmutableConfig) = hasRegisteredModel() || hasConfiguredModel()
-=======
     fun hasModel(conf: ImmutableConfig) = isModelConfigured0(conf)
->>>>>>> 2f9ef275
-
-    /**
-     * Get or create a chat model.
+
+    /**
+     * Create a default model.
      *
      * @return The created model.
      * @throws IllegalArgumentException If the configuration is not configured.
      */
     @Throws(IllegalArgumentException::class)
     fun getOrCreate(conf: ImmutableConfig): ChatModel {
-        var model = registeredModels.values.firstOrNull()
-        if (model != null) {
-            // registered
-            return model
-        }
-
         // Notice: all keys are transformed to dot.separated.kebab-case using KStrings.toDotSeparatedKebabCase(),
         // so the following keys are equal:
         // - DEEPSEEK_API_KEY, deepseek.apiKey, deepseek.api-key
@@ -113,7 +81,9 @@
      * @param modelName The name of model to create.
      * @param apiKey The API key to use.
      * @return The created model.
+     * @throws IllegalArgumentException If the configuration is not configured.
      */
+    @Throws(IllegalArgumentException::class)
     fun getOrCreate(provider: String, modelName: String, apiKey: String, conf: ImmutableConfig) =
         getOrCreateModel0(provider, modelName, apiKey, conf)
 
@@ -123,86 +93,23 @@
      * @return The created model.
      */
     fun getOrCreateOrNull(conf: ImmutableConfig): ChatModel? {
+        if (!isModelConfigured(conf)) {
+            return null
+        }
+
         return kotlin.runCatching { getOrCreate(conf) }
-            .onFailure { warn(this, it.message ?: "Failed to create chat model") }.getOrNull()
+            .onFailure { warn(this, it.message ?: "Failed to create chat model") }
+            .getOrNull()
     }
 
     fun getOrCreateOpenAICompatibleModel(
-        modelName: String, apiKey: String, baseUrl: String, conf: ImmutableConfig
+        modelName: String,
+        apiKey: String,
+        baseUrl: String,
+        conf: ImmutableConfig
     ): ChatModel {
-        val key = createModelCacheKey(modelName, apiKey, baseUrl)
-        return configuredModels.computeIfAbsent(key) { createOpenAICompatibleModel0(modelName, apiKey, baseUrl, conf) }
-    }
-
-    fun register(model: ChatModel): ChatModel {
-        val key = createModelCacheKey(model::class.qualifiedName.toString(), "MODEL_PROVIDED_API_KEY")
-        return configuredModels.computeIfAbsent(key) { model }
-    }
-
-    /**
-     * Langchain4j compatible model.
-     *
-     * Example:
-     *
-     * ```kotlin
-     * val langchain4jModel = OpenAiChatModel.builder()
-     * .apiKey(apiKey)
-     * .modelName("gpt-4o")
-     * .temperature(0.7)
-     * .build()
-     *
-     * val model = ChatModelFactory.register(langchain4jModel)
-     *
-     * // use the model
-     * val response = model.call("Hello, how are you?")
-     *
-     * // PulsarSession can use the model directly
-     * val response2 = session.chat("Hello, how are you?")
-     *
-     * ```
-     * */
-    fun register(model: ChatLanguageModel): ChatModel {
-        val key = createModelCacheKey(ChatLanguageModel::class)
-        return registeredModels.computeIfAbsent(key) { ChatModelImpl(model, ImmutableConfig()) }
-    }
-
-    /**
-     * Langchain4j compatible model
-     * */
-    fun getModelOrNull(modelClass: KClass<ChatLanguageModel>): ChatModel? {
-        val key = createModelCacheKey(modelClass)
-        return registeredModels[key]
-    }
-
-    fun getModelOrNull(modelName: String, apiKey: String): ChatModel? {
-        val key = createModelCacheKey(modelName, apiKey)
-        return configuredModels[key]
-    }
-
-    private fun createModelCacheKey(modelClass: KClass<ChatLanguageModel>): String {
-        return createModelCacheKey("", modelClass)
-    }
-
-    private fun createModelCacheKey(modelName: String, modelClass: KClass<ChatLanguageModel>): String {
-        return createModelCacheKey(
-            "$modelName:${modelClass.qualifiedName}",
-            "MODEL_PROVIDED_API_KEY"
-        )
-    }
-
-    private fun createModelCacheKey(modelName: String, model: ChatModel): String {
-        return createModelCacheKey(
-            "$modelName:${model::class.qualifiedName}",
-            "MODEL_PROVIDED_API_KEY"
-        )
-    }
-
-    private fun createModelCacheKey(modelName: String, apiKey: String, baseUrl: String? = null): String {
-        return if (baseUrl == null) {
-            "$modelName:$apiKey"
-        } else {
-            "$modelName:$apiKey:$baseUrl"
-        }
+        val key = "$modelName:$apiKey:$baseUrl"
+        return models.computeIfAbsent(key) { createOpenAICompatibleModel0(modelName, apiKey, baseUrl, conf) }
     }
 
     private fun isModelConfigured0(conf: ImmutableConfig): Boolean {
@@ -230,10 +137,13 @@
     }
 
     private fun getOrCreateModel0(
-        provider: String, modelName: String, apiKey: String, conf: ImmutableConfig
+        provider: String,
+        modelName: String,
+        apiKey: String,
+        conf: ImmutableConfig
     ): ChatModel {
-        val key = createModelCacheKey(modelName, apiKey)
-        return configuredModels.computeIfAbsent(key) { doCreateModel(provider, modelName, apiKey, conf) }
+        val key = "$modelName:$apiKey"
+        return models.computeIfAbsent(key) { doCreateModel(provider, modelName, apiKey, conf) }
     }
 
     private fun doCreateModel(provider: String, modelName: String, apiKey: String, conf: ImmutableConfig): ChatModel {
@@ -254,23 +164,27 @@
      * */
     private fun createBaiLianChatModel(modelName: String, apiKey: String, conf: ImmutableConfig): ChatModel {
         val baseUrl = "https://dashscope.aliyuncs.com/compatible-mode/v1"
-        val lm = OpenAiChatModel.builder().apiKey(apiKey).baseUrl(baseUrl).modelName(modelName)
-            .logRequests(logRequest)
-            .logResponses(logResponse)
-            .maxRetries(maxRetries)
-            .timeout(timeout)
-            .build()
+        val lm = OpenAiChatModel.builder()
+            .apiKey(apiKey)
+            .baseUrl(baseUrl)
+            .modelName(modelName)
+            .logRequests(false)
+            .logResponses(true)
+            .maxRetries(2)
+            .timeout(Duration.ofSeconds(60))
+            .build()
+
+
 
         return ChatModelImpl(lm, conf)
     }
 
     private fun createZhipuChatModel(apiKey: String, conf: ImmutableConfig): ChatModel {
-        val lm = ZhipuAiChatModel.builder().apiKey(apiKey)
-            .logRequests(logRequest)
-            .logResponses(logResponse)
-            .maxRetries(maxRetries)
-            .readTimeout(timeout)
-            .writeTimeout(timeout)
+        val lm = ZhipuAiChatModel.builder()
+            .apiKey(apiKey)
+            .logRequests(true)
+            .logResponses(true)
+            .maxRetries(2)
             .build()
         return ChatModelImpl(lm, conf)
     }
@@ -281,11 +195,14 @@
      * @see <a href='https://github.com/deepseek-ai/DeepSeek-V2/issues/18'>DeepSeek-V2 Issue 18</a>
      * */
     private fun createDeepSeekChatModel(modelName: String, apiKey: String, conf: ImmutableConfig): ChatModel {
-        val lm = OpenAiChatModel.builder().apiKey(apiKey).baseUrl("https://api.deepseek.com/").modelName(modelName)
-            .logRequests(logRequest)
-            .logResponses(logResponse)
-            .maxRetries(maxRetries)
-            .timeout(timeout)
+        val lm = OpenAiChatModel.builder()
+            .apiKey(apiKey)
+            .baseUrl("https://api.deepseek.com/")
+            .modelName(modelName)
+            .logRequests(false)
+            .logResponses(true)
+            .maxRetries(2)
+            .timeout(Duration.ofSeconds(90))
             .build()
         return ChatModelImpl(lm, conf)
     }
@@ -296,12 +213,14 @@
      * @see <a href='https://www.volcengine.com/docs/82379/1399008'>快速入门-调用模型服务</a>
      * */
     private fun createVolcengineChatModel(modelName: String, apiKey: String, conf: ImmutableConfig): ChatModel {
-        val lm = OpenAiChatModel.builder().apiKey(apiKey).baseUrl("https://ark.cn-beijing.volces.com/api/v3")
-            .modelName(modelName)
-            .logRequests(logRequest)
-            .logResponses(logResponse)
-            .maxRetries(maxRetries)
-            .timeout(timeout)
+        val lm = OpenAiChatModel.builder()
+            .apiKey(apiKey)
+            .baseUrl("https://ark.cn-beijing.volces.com/api/v3")
+            .modelName(modelName)
+            .logRequests(true)
+            .logResponses(true)
+            .maxRetries(2)
+            .timeout(Duration.ofSeconds(90))
             .build()
         return ChatModelImpl(lm, conf)
     }
@@ -314,11 +233,14 @@
     private fun createOpenAICompatibleModel0(
         modelName: String, apiKey: String, baseUrl: String, conf: ImmutableConfig
     ): ChatModel {
-        val lm = OpenAiChatModel.builder().apiKey(apiKey).baseUrl(baseUrl).modelName(modelName)
-            .logRequests(logRequest)
-            .logResponses(logResponse)
-            .maxRetries(maxRetries)
-            .timeout(timeout)
+        val lm = OpenAiChatModel.builder()
+            .apiKey(apiKey)
+            .baseUrl(baseUrl)
+            .modelName(modelName)
+            .logRequests(true)
+            .logResponses(true)
+            .maxRetries(2)
+            .timeout(Duration.ofSeconds(90))
             .build()
         return ChatModelImpl(lm, conf)
     }
