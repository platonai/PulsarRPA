--- conflicted
+++ resolved
@@ -10,11 +10,7 @@
   <parent>
     <groupId>ai.platon.pulsar</groupId>
     <artifactId>pulsar-third</artifactId>
-<<<<<<< HEAD
-    <version>1.5.7</version>
-=======
     <version>1.5.7-SNAPSHOT</version>
->>>>>>> 8a0d7bdf
   </parent>
 
   <name>Pulsar Jsoup</name>
