<?xml version="1.0" encoding="UTF-8"?>
<!--
    Created by vincent on 16-11-9.
    Copyright @ 2013-2016 Warpspeed Information. All rights reserved
 -->
<project xmlns="http://maven.apache.org/POM/4.0.0" xmlns:xsi="http://www.w3.org/2001/XMLSchema-instance" xsi:schemaLocation="http://maven.apache.org/POM/4.0.0 http://maven.apache.org/xsd/maven-4.0.0.xsd">
    <modelVersion>4.0.0</modelVersion>

    <parent>
        <groupId>ai.platon.pulsar</groupId>
        <artifactId>pulsar-third</artifactId>
<<<<<<< HEAD
        <version>2.2.0-SNAPSHOT</version>
=======
        <version>2.1.3-SNAPSHOT</version>
>>>>>>> ea9a3aed
    </parent>

    <artifactId>pulsar-boilerpipe</artifactId>

    <name>Pulsar Boilerpipe</name>

    <dependencies>
        <dependency>
            <groupId>ai.platon.pulsar</groupId>
            <artifactId>pulsar-common</artifactId>
        </dependency>
        <dependency>
            <groupId>org.apache.commons</groupId>
            <artifactId>commons-lang3</artifactId>
        </dependency>
        <dependency>
            <groupId>org.apache.commons</groupId>
            <artifactId>commons-collections4</artifactId>
        </dependency>
        <dependency>
            <groupId>com.google.guava</groupId>
            <artifactId>guava</artifactId>
        </dependency>
        <dependency>
            <groupId>net.sourceforge.nekohtml</groupId>
            <artifactId>nekohtml</artifactId>
        </dependency>

        <!-- for org.apache.http.entity -->
        <dependency>
            <groupId>org.apache.httpcomponents</groupId>
            <artifactId>httpclient</artifactId>
        </dependency>
    </dependencies>
</project><|MERGE_RESOLUTION|>--- conflicted
+++ resolved
@@ -9,11 +9,7 @@
     <parent>
         <groupId>ai.platon.pulsar</groupId>
         <artifactId>pulsar-third</artifactId>
-<<<<<<< HEAD
-        <version>2.2.0-SNAPSHOT</version>
-=======
         <version>2.1.3-SNAPSHOT</version>
->>>>>>> ea9a3aed
     </parent>
 
     <artifactId>pulsar-boilerpipe</artifactId>
