--- conflicted
+++ resolved
@@ -3,10 +3,7 @@
 on:
   push:
     branches:
-<<<<<<< HEAD
-=======
       - main
->>>>>>> 2f9ef275
       - master
   # Allow manual workflow runs
   workflow_dispatch:
