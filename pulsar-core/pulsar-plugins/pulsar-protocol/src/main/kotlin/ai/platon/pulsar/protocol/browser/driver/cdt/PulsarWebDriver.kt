package ai.platon.pulsar.protocol.browser.driver.cdt

import ai.platon.cdt.kt.protocol.events.network.RequestWillBeSent
import ai.platon.cdt.kt.protocol.events.network.ResponseReceived
import ai.platon.cdt.kt.protocol.events.page.WindowOpen
import ai.platon.cdt.kt.protocol.types.fetch.RequestPattern
import ai.platon.cdt.kt.protocol.types.network.ErrorReason
import ai.platon.cdt.kt.protocol.types.network.LoadNetworkResourceOptions
import ai.platon.cdt.kt.protocol.types.network.ResourceType
import ai.platon.cdt.kt.protocol.types.runtime.Evaluate
import ai.platon.pulsar.browser.driver.chrome.*
import ai.platon.pulsar.browser.driver.chrome.dom.ChromeCdpDomService
import ai.platon.pulsar.browser.driver.chrome.dom.DomService
import ai.platon.pulsar.browser.driver.chrome.impl.ChromeImpl
import ai.platon.pulsar.browser.driver.chrome.util.ChromeDriverException
import ai.platon.pulsar.browser.driver.chrome.util.ChromeIOException
import ai.platon.pulsar.common.*
import ai.platon.pulsar.common.browser.BrowserType
import ai.platon.pulsar.common.config.AppConstants
import ai.platon.pulsar.common.math.geometric.OffsetD
import ai.platon.pulsar.common.math.geometric.PointD
import ai.platon.pulsar.common.math.geometric.RectD
import ai.platon.pulsar.common.urls.URLUtils
import ai.platon.pulsar.protocol.browser.driver.cdt.detail.ChromeNavigateEntry
import ai.platon.pulsar.protocol.browser.driver.cdt.detail.NetworkEvents
import ai.platon.pulsar.protocol.browser.driver.cdt.detail.NetworkManager
import ai.platon.pulsar.protocol.browser.driver.cdt.detail.RobustRPC
import ai.platon.pulsar.skeleton.common.message.MiscMessageWriter
import ai.platon.pulsar.skeleton.crawl.common.InternalURLUtil
import ai.platon.pulsar.skeleton.crawl.fetch.driver.*
import com.fasterxml.jackson.annotation.JsonInclude
import com.fasterxml.jackson.module.kotlin.jacksonObjectMapper
import com.fasterxml.jackson.module.kotlin.readValue
<<<<<<< HEAD
import com.github.kklisura.cdt.protocol.v2023.events.network.RequestWillBeSent
import com.github.kklisura.cdt.protocol.v2023.events.network.ResponseReceived
import com.github.kklisura.cdt.protocol.v2023.events.page.WindowOpen
import com.github.kklisura.cdt.protocol.v2023.types.fetch.RequestPattern
import com.github.kklisura.cdt.protocol.v2023.types.network.Cookie
import com.github.kklisura.cdt.protocol.v2023.types.network.ErrorReason
import com.github.kklisura.cdt.protocol.v2023.types.network.LoadNetworkResourceOptions
import com.github.kklisura.cdt.protocol.v2023.types.network.ResourceType
import com.github.kklisura.cdt.protocol.v2023.types.runtime.Evaluate
=======
>>>>>>> 5af2932a
import kotlinx.coroutines.channels.Channel
import kotlinx.coroutines.runBlocking
import org.apache.commons.lang3.SystemUtils
import org.apache.hc.core5.net.URIBuilder
import java.nio.file.Files
import java.text.MessageFormat
import java.time.Duration
import java.time.Instant
import java.util.*
import java.util.concurrent.atomic.AtomicBoolean
import kotlin.random.Random

class PulsarWebDriver(
    uniqueID: String, val chromeTab: ChromeTab, val devTools: RemoteDevTools, override val browser: PulsarBrowser
) : AbstractWebDriver(uniqueID, browser) {

    private val logger = getLogger(this)

    private val tracer get() = logger.takeIf { it.isTraceEnabled }

    override val browserType: BrowserType = BrowserType.PULSAR_CHROME

    private val browserAPI get() = devTools.browser.takeIf { isActive }
    private val pageAPI get() = devTools.page.takeIf { isActive }
    private val targetAPI get() = devTools.target.takeIf { isActive }
    private val domAPI get() = devTools.dom.takeIf { isActive }
    private val cssAPI get() = devTools.css.takeIf { isActive }
    private val inputAPI get() = devTools.input.takeIf { isActive }
    private suspend fun mainFrameAPI() = pageAPI?.getFrameTree()?.frame
    private val networkAPI get() = devTools.network.takeIf { isActive }
    private val fetchAPI get() = devTools.fetch.takeIf { isActive }
    private val runtimeAPI get() = devTools.runtime.takeIf { isActive }
    private val emulationAPI get() = devTools.emulation.takeIf { isActive }

    private val rpc = RobustRPC(this)
    private val page = PageHandler(devTools, settings.confuser)
    private val mouse get() = page.mouse.takeIf { isActive }
    private val keyboard get() = page.keyboard.takeIf { isActive }
    private val screenshot = ScreenshotHandler(page, devTools)

    private val networkManager by lazy { NetworkManager(this, rpc) }
    private val messageWriter = MiscMessageWriter()

    private val closed = AtomicBoolean()

    private val isGone get() = closed.get() || isQuit || !AppContext.isActive || !devTools.isOpen

    private var navigateUrl = chromeTab.url ?: ""
    private var credentials: Credentials? = null

    var injectedScriptIdentifier: String? = null

    /**
     * Expose the underlying implementation, used for diagnosis purpose
     * */
    override val implementation: Any get() = devTools

    override val domService: DomService get() = ChromeCdpDomService(devTools)

    init {
        val userAgent = browser.userAgentOverride
        if (!userAgent.isNullOrEmpty()) {
            runBlocking { emulationAPI?.setUserAgentOverride(userAgent) }
        }
    }

    override suspend fun addBlockedURLs(urlPatterns: List<String>) {
        _blockedURLPatterns.addAll(urlPatterns)
    }

    @Throws(WebDriverException::class)
    override suspend fun navigateTo(entry: NavigateEntry) {
        navigateHistory.add(entry)
        this.navigateEntry = entry

        browser.emit(BrowserEvents.willNavigate, entry)

        invokeOnPage("enableAPIAgents") {
            enableAPIAgents()
        }

        invokeOnPage("navigateTo") {
            navigateInvaded(entry)
        }
    }

    override suspend fun goBack() {
        invokeOnPage("goBack") {
            val history = pageAPI?.getNavigationHistory() ?: return@invokeOnPage
            val currentIndex = history.currentIndex
            val entries = history.entries
            val targetIndex = currentIndex - 1
            if (targetIndex >= 0 && targetIndex < entries.size) {
                val entryId = entries[targetIndex].id
                pageAPI?.navigateToHistoryEntry(entryId)
            }
        }
    }

    override suspend fun goForward() {
        invokeOnPage("goForward") {
            val history = pageAPI?.getNavigationHistory() ?: return@invokeOnPage
            val currentIndex = history.currentIndex ?: return@invokeOnPage
            val entries = history.entries ?: return@invokeOnPage
            val targetIndex = currentIndex + 1
            if (targetIndex >= 0 && targetIndex < entries.size) {
                val entryId = entries[targetIndex].id
                pageAPI?.navigateToHistoryEntry(entryId)
            }
        }
    }

    @Throws(WebDriverException::class)
    override suspend fun getCookies(): List<Map<String, String>> {
        return invokeOnPage("getCookies") { getCookies0() } ?: listOf()
    }

    @Deprecated(
        "Use deleteCookies(name, url, domain, path) instead." + "[deleteCookies] (3/5) | code: -32602, At least one of the url and domain needs to be specified",
        ReplaceWith("driver.deleteCookies(name, url, domain, path)")
    )
    override suspend fun deleteCookies(name: String) {
        invokeOnPage("deleteCookies") { cdpDeleteCookies(name) }
    }

    override suspend fun deleteCookies(name: String, url: String?, domain: String?, path: String?) {
        invokeOnPage("deleteCookies") { cdpDeleteCookies(name, url, domain, path) }
    }

    override suspend fun clearBrowserCookies() {
        invokeOnPage("clearBrowserCookies") { networkAPI?.clearBrowserCookies() }
    }

    // Use the JavaScript version in super class
    override suspend fun selectFirstAttributeOrNull(selector: String, attrName: String): String? {
        val name = "selectFirstAttributeOrNull"
        return invokeOnElement(selector, name) { page.getAttribute(it, attrName) }
    }

    // Unittest failed
//    override suspend fun selectAttributeAll(selector: String, attrName: String, start: Int, limit: Int): List<String> {
//        val name = "selectAttributeAll"
//        return invokeOnPage(name) { page.getAttributeAll(selector, attrName, start, limit) } ?: listOf()
//    }

    @Throws(WebDriverException::class)
    override suspend fun evaluate(expression: String): Any? {
        return invokeOnPage("evaluate") { page.evaluate(expression) }
    }

    @Throws(WebDriverException::class)
    override suspend fun evaluateDetail(expression: String): JsEvaluation? {
        return invokeOnPage("evaluateDetail") { createJsEvaluate(page.evaluateDetail(expression)) }
    }

    @Throws(WebDriverException::class)
    override suspend fun evaluateValue(expression: String): Any? {
        return invokeOnPage("evaluateValue") { page.evaluateValue(expression) }
    }

    @Throws(WebDriverException::class)
    override suspend fun evaluateValueDetail(expression: String): JsEvaluation? {
        return invokeOnPage("evaluateValueDetail") { createJsEvaluate(page.evaluateValueDetail(expression)) }
    }

    override suspend fun currentUrl(): String {
        val mainFrameUrl = runCatching { invokeOnPage("currentUrl") { mainFrameAPI()?.url } }.onFailure {
                logger.warn("Failed to retrieve the mainFrameUrl", it)
            }.getOrNull()
        navigateUrl = mainFrameUrl ?: navigateUrl
        return navigateUrl
    }

    @Throws(WebDriverException::class)
    override suspend fun exists(selector: String) = predicateOnElement(selector, "exists") { (it.nodeId ?: 0) > 0 }

    /**
     * Wait until [selector] for [timeout] at most
     * */
    @Throws(WebDriverException::class)
    override suspend fun waitForSelector(selector: String, timeout: Duration, action: suspend () -> Unit): Duration {
        return waitUntil("waitForSelector", timeout) {
            val elementExists = exists(selector)
            if (!elementExists) {
                action()
            }
            elementExists
        }
    }

    @Throws(WebDriverException::class)
    private suspend fun waitForNavigationExperimental(oldUrl: String, timeout: Duration): Duration {
        val startTime = Instant.now()

        try {
            val channel = Channel<String>()

            pageAPI?.onDocumentOpened {
                val navigated = it.frame.url != oldUrl
                // emit(Navigation)
                channel.trySend("navigated")
            }

            channel.receive()
        } catch (e: ChromeDriverException) {
            rpc.handleChromeException(e, "waitForNavigation $timeout")
        }

        return timeout - DateTimes.elapsedTime(startTime)
    }

    @Throws(WebDriverException::class)
    override suspend fun waitForPage(url: String, timeout: Duration): WebDriver? {
        return waitFor("waitForPage", timeout) { browser.findDriver(url) }
    }

    @Throws(WebDriverException::class)
    override suspend fun mouseWheelDown(count: Int, deltaX: Double, deltaY: Double, delayMillis: Long) {
        try {
            rpc.invokeDeferred("mouseWheelDown", 1) {
                repeat(count) { i ->
                    if (i > 0) {
                        if (delayMillis > 0) gap(delayMillis) else gap("mouseWheel")
                    }

                    mouse?.wheel(deltaX, deltaY)
                }
            }
        } catch (e: ChromeDriverException) {
            rpc.handleChromeException(e, "mouseWheelDown")
        }
    }

    @Throws(WebDriverException::class)
    override suspend fun mouseWheelUp(count: Int, deltaX: Double, deltaY: Double, delayMillis: Long) {
        try {
            rpc.invokeDeferred("mouseWheelUp", 1) {
                repeat(count) { i ->
                    if (i > 0) {
                        if (delayMillis > 0) gap(delayMillis) else gap("mouseWheel")
                    }

                    mouse?.wheel(deltaX, deltaY)
                }
            }
        } catch (e: ChromeDriverException) {
            rpc.handleChromeException(e, "mouseWheelUp")
        }
    }

    /**
     * TODO: test is required
     * */
    @Throws(WebDriverException::class)
    override suspend fun moveMouseTo(x: Double, y: Double) {
        invokeOnPage("moveMouseTo") { mouse?.moveTo(x, y) }
    }

    @Throws(WebDriverException::class)
    override suspend fun moveMouseTo(selector: String, deltaX: Int, deltaY: Int) {
        try {
            val nodeId = rpc.invokeDeferred("scrollIntoViewIfNeeded") {
                page.scrollIntoViewIfNeeded(selector)
            } ?: return

            val offset = OffsetD(4.0, 4.0)
            val p = pageAPI
            val d = domAPI
            if (p != null && d != null) {
                rpc.invokeDeferred("moveMouseTo") {
                    val point = ClickableDOM(p, d, nodeId, offset).clickablePoint().value
                    if (point != null) {
                        val point2 = PointD(point.x + deltaX, point.y + deltaY)
                        mouse?.moveTo(point2)
                    }
                    gap()
                }
            }
        } catch (e: ChromeDriverException) {
            rpc.handleChromeException(e, "moveMouseTo")
        }
    }

    /**
     * This method fetches an element with `selector`, scrolls it into view if
     * needed, and then uses {@link Mouse} to click in the center of the
     * element. If there's no element matching `selector`, the method do not click anything.
     * @remarks Bear in mind that if `click()` triggers a navigation event and
     * there's a separate `driver.waitForNavigation()` promise to be resolved, you
     * may end up with a race condition that yields unexpected results. The
     * correct pattern for click and wait for navigation is the following:
     * ```kotlin
     * driver.waitForNavigation()
     * driver.click(selector)
     * ```
     * @param selector - A `selector` to search for element to click. If there are
     * multiple elements satisfying the `selector`, the first will be clicked
     * @param count - Click count
     */
    @Throws(WebDriverException::class)
    override suspend fun click(selector: String, count: Int) {
        invokeOnElement(selector, "click", scrollIntoView = true) { node ->
            click(node, count)
        }
    }

    private suspend fun click(node: NodeRef, count: Int, position: String = "center") {
        val deltaX = 4.0 + Random.nextInt(4)
        val deltaY = 4.0
        val offset = OffsetD(deltaX, deltaY)
        val minDeltaX = 2.0

        val p = pageAPI
        val d = domAPI
        if (p == null || d == null) {
            return
        }

        val clickableDOM = ClickableDOM(p, d, node, offset)
        val point = clickableDOM.clickablePoint().value ?: return
        val box = clickableDOM.boundingBox()
        val width = box?.width ?: 0.0
        // if it's an input element, we should click on the right side of the element,
        // so the cursor is at the tail of the text
        var offsetX = when (position) {
            "left" -> 0.0 + deltaX
            "right" -> width - deltaX
            else -> width / 2 + deltaX
        }
        offsetX = offsetX.coerceAtMost(width - minDeltaX).coerceAtLeast(minDeltaX)

        point.x += offsetX

        mouse?.click(point.x, point.y, count, randomDelayMillis("click"))
    }

    @Throws(WebDriverException::class)
    override suspend fun focus(selector: String) {
        // TODO: handle the minor exception: 0.	[focus] (3/5) | code: -32000, Element is not focusable
        // we can return false if the element is not focusable
        rpc.invokeDeferredSilently("focus") { page.focusOnSelector(selector) }
    }

    @Throws(WebDriverException::class)
    override suspend fun type(selector: String, text: String) {
        invokeOnElement(selector, "type") {
            val node = page.focusOnSelector(selector)
            if (node != null) {
                click(node, 1)
                keyboard?.type(text, randomDelayMillis("type"))
                gap("type")
            }
        }
    }

    @Throws(WebDriverException::class)
    override suspend fun fill(selector: String, text: String) {
        invokeOnElement(selector, "fill", focus = true) { nodeId ->
            // val value = evaluateDetail("document.querySelector('$selector').value")?.value?.toString() ?: ""
            val value = page.getAttribute(nodeId, "value")
            if (value != null) {
                // it's an input element, we should click on the right side of the element,
                // so the cursor appears at the tail of the text
                click(nodeId, 1, "right")
                keyboard?.delete(value.length, randomDelayMillis("delete"))
                // ensure the input is empty
                // page.setAttribute(nodeId, "value", "")
            }

            click(nodeId, 1)
            // keyboard?.type(text, randomDelayMillis("fill"))
            // For fill, there is no delay between key presses
            keyboard?.type(text, 0)

            gap("fill")
        }
    }

    @Throws(WebDriverException::class)
    override suspend fun press(selector: String, key: String) {
        invokeOnElement(selector, "press", focus = true) { nodeId ->
            keyboard?.press(key, randomDelayMillis("press"))
        }
    }

    @Throws(WebDriverException::class)
    override suspend fun scrollTo(selector: String) {
        rpc.invokeDeferredSilently("scrollTo") { page.scrollIntoViewIfNeeded(selector) }
    }

    @Throws(WebDriverException::class)
    override suspend fun dragAndDrop(selector: String, deltaX: Int, deltaY: Int) {
        try {
            val nodeId = rpc.invokeDeferred("scrollIntoViewIfNeeded") {
                page.scrollIntoViewIfNeeded(selector)
            } ?: return

            // Use randomized offset like in click() for better anti-detection
            val deltaOffsetX = 4.0 + Random.nextInt(4)
            val deltaOffsetY = 4.0
            val offset = OffsetD(deltaOffsetX, deltaOffsetY)

            val p = pageAPI
            val d = domAPI
            if (p != null && d != null) {
                rpc.invokeDeferred("dragAndDrop") {
                    val clickableDOM = ClickableDOM(p, d, nodeId, offset)
                    val startPoint = clickableDOM.clickablePoint().value
                    if (startPoint != null) {
                        // Calculate target point relative to start point
                        val targetPoint = PointD(startPoint.x + deltaX, startPoint.y + deltaY)
                        mouse?.dragAndDrop(startPoint, targetPoint, randomDelayMillis("dragAndDrop"))
                    }
                    gap()
                }
            }
        } catch (e: ChromeDriverException) {
            rpc.handleChromeException(e, "dragAndDrop")
        }
    }

    @Throws(WebDriverException::class)
    override suspend fun outerHTML(): String? {
        // https://github.com/platonai/browser4/issues/107
        return outerHTML(":root")
    }

    @Throws(WebDriverException::class)
    override suspend fun outerHTML(selector: String): String? {
        return invokeOnElement(selector, "outerHTML") { node ->
            domAPI?.getOuterHTML(node.nodeId, node.backendNodeId, node.objectId)
        }
    }

    @Throws(WebDriverException::class)
    override suspend fun clickablePoint(selector: String): PointD? {
//        invokeOnElementOrNull(selector, "clickablePoint") { nodeId ->
//            ClickableDOM.create(pageAPI, domAPI, nodeId)?.clickablePoint()?.value
//        }

        try {
            return rpc.invokeDeferred("clickablePoint") {
                val nodeId = page.scrollIntoViewIfNeeded(selector)
                ClickableDOM.create(pageAPI, domAPI, nodeId)?.clickablePoint()?.value
            }
        } catch (e: ChromeDriverException) {
            rpc.handleChromeException(e, "clickablePoint")
        }

        return null
    }

    @Throws(WebDriverException::class)
    override suspend fun boundingBox(selector: String): RectD? {
        try {
            return rpc.invokeDeferred("boundingBox") {
                val nodeId = page.scrollIntoViewIfNeeded(selector)
                ClickableDOM.create(pageAPI, domAPI, nodeId)?.boundingBox()
            }
        } catch (e: ChromeDriverException) {
            rpc.handleChromeException(e, "boundingBox")
        }

        return null
    }

    /**
     * This method scrolls element into view if needed, and then uses
     * {@link screenshot.captureScreenshot} to take a screenshot of the element.
     * If the element is detached from DOM, the method throws an error.
     *
     *
     */
    @Throws(WebDriverException::class)
    override suspend fun captureScreenshot(): String? {
        return try {
            rpc.invokeDeferred("captureScreenshot") { screenshot.captureScreenshot() }
        } catch (e: ChromeDriverException) {
            rpc.handleChromeException(e, "captureScreenshot")
            null
        }
    }

    /**
     * This method scrolls element into view if needed, and then uses
     * {@link page.captureScreenshot} to take a screenshot of the element.
     * If the element is detached from DOM, the method throws an error.
     */
    @Throws(WebDriverException::class)
    override suspend fun captureScreenshot(selector: String): String? {
        return try {
            val nodeId = page.scrollIntoViewIfNeeded(selector) ?: return null
            // Force the page stop all navigations and pending resource fetches.
            rpc.invokeDeferred("captureScreenshot") { screenshot.captureScreenshot(selector) }
        } catch (e: ChromeDriverException) {
            rpc.handleChromeException(e, "captureScreenshot")
            null
        }
    }

    @Throws(WebDriverException::class)
    override suspend fun captureScreenshot(rect: RectD): String? {
        return try {
            // Force the page stop all navigations and pending resource fetches.
            rpc.invokeDeferred("captureScreenshot") { screenshot.captureScreenshot(rect) }
        } catch (e: ChromeDriverException) {
            rpc.handleChromeException(e, "captureScreenshot")
            null
        }
    }

    @Throws(WebDriverException::class)
    override suspend fun pageSource(): String? {
        return invokeOnPage("pageSource") {
            // pageAPI?.getResourceContent(mainFrameAPI?.id, currentUrl())
            domAPI?.getOuterHTML(domAPI?.getDocument()?.nodeId, null, null)
        }
    }

    override suspend fun bringToFront() {
        rpc.invokeDeferredSilently("bringToFront") {
            pageAPI?.bringToFront()
        }
    }

    override fun awaitTermination() {
        devTools.awaitTermination()
    }

    override suspend fun loadResource(url: String): NetworkResourceResponse {
        val options = LoadNetworkResourceOptions(
            disableCache = false, includeCredentials = false
        )

        val response = rpc.invokeDeferred("loadNetworkResource") {
            val frameId = pageAPI?.getFrameTree()?.frame?.id ?: return@invokeDeferred null
            val resource = networkAPI?.loadNetworkResource(frameId, url, options) ?: return@invokeDeferred null
            NetworkResourceResponse.from(resource)
        }

        return response ?: NetworkResourceResponse()
    }

    /**
     * Close the tab hold by this driver.
     * */
    override fun close() {
        browser.destroyDriver(this)
        doClose()
    }

    fun doClose() {
        super.close()

        if (closed.compareAndSet(false, true)) {
            devTools.runCatching { close() }.onFailure { warnForClose(this, it) }
        }
    }

    @Throws(WebDriverException::class)
    override suspend fun pause() {
        invokeOnPage("pause") { pageAPI?.stopLoading() }
    }

    @Throws(WebDriverException::class)
    override suspend fun stop() {
        navigateEntry.stopped = true
        if (!isActive) {
            return
        }

        try {
            handleRedirect()

            if (browser.isGUI) {
                // in gui mode, just stop the loading, so we can diagnose
                pageAPI?.stopLoading()
            } else {
                // go to about:blank, so the browser stops the previous page and releases all resources
                navigateTo(ChromeImpl.ABOUT_BLANK_PAGE)
            }
        } catch (e: ChromeIOException) {
            if (!e.isOpen || !devTools.isOpen) {
                // ignored, since the chrome is closed
            }
        } catch (e: ChromeDriverException) {
            if (devTools.isOpen) {
                try {
                    rpc.handleChromeException(e, "terminate")
                } catch (e: Exception) {
                    logger.error("[Unexpected]", e)
                }
            }
        }
    }

    override fun toString() = "Driver#$id"

    /**
     *
     * */
    @Throws(ChromeIOException::class)
    suspend fun enableAPIAgents() {
        try {
            pageAPI?.enable()
            domAPI?.enable()
            runtimeAPI?.enable()
            networkAPI?.enable()
            cssAPI?.enable()

            if (resourceBlockProbability > 1e-6) {
                fetchAPI?.enable()
            }

            val proxyUsername = browser.id.fingerprint.proxyEntry?.username
            if (!proxyUsername.isNullOrBlank()) {
                // allow all url patterns
                val patterns = listOf(RequestPattern())
                fetchAPI?.enable(patterns, true)
            }
        } catch (e: Exception) {
            throw ChromeIOException("Failed to enable CDT agents", e)
        }
    }

    /**
     * Navigate to the page and inject scripts.
     * */
    private suspend fun navigateInvaded(entry: NavigateEntry) {
        val url = entry.url

        addScriptToEvaluateOnNewDocument()

        if (blockedURLs.isNotEmpty()) {
            // Blocks URLs from loading.
            networkAPI?.setBlockedURLs(blockedURLs)
        }

        networkManager.on1(NetworkEvents.RequestWillBeSent) { event: RequestWillBeSent ->
            onRequestWillBeSent(entry, event)
        }
        networkManager.on1(NetworkEvents.ResponseReceived) { event: ResponseReceived ->
            onResponseReceived(entry, event)
        }

        pageAPI?.onDocumentOpened { entry.mainRequestCookies = getCookies0() }
        // TODO: seems not working
        pageAPI?.onWindowOpen { onWindowOpen(it) }
        // pageAPI?.onFrameAttached {  }
//        pageAPI?.onDomContentEventFired {  }

        val proxyEntry = browser.id.fingerprint.proxyEntry
        if (proxyEntry?.username != null) {
            credentials = Credentials(proxyEntry.username!!, proxyEntry.password)
            credentials?.let { networkManager.authenticate(it) }
        }

        navigateUrl = url
        if (URLUtils.isLocalFile(url)) {
            // serve local file, for example:
            // local file path:
            // C:\Users\pereg\AppData\Local\Temp\pulsar\test.txt
            // converted to:
            // http://localfile.org?path=QzpcVXNlcnNccGVyZWdcQXBwRGF0YVxMb2NhbFxUZW1wXHB1bHNhclx0ZXN0LnR4dA==
            //
            // DISCUSS: support URI format in the system, for example: file:///C:/Users/pereg/AppData/Local/Temp/pulsar/test.txt
            openLocalFile(url)
        } else {
            page.navigate(url, referrer = navigateEntry.pageReferrer)
        }
    }

    private suspend fun openLocalFile(url: String) {
        val path = URLUtils.localURLToPath(url)
        val uri = path.toUri()
        page.navigate(uri.toString())
    }

    @Deprecated("Use openLocalFile instead")
    private suspend fun openLocalFileDeprecated(url: String) {
        if (url.contains("?path=")) {
            val queryParams = URIBuilder(url).queryParams
            val path = queryParams.firstOrNull { it.name == "path" }?.value
            if (path != null) {
                val path2 = Base64.getUrlDecoder().decode(path).toString(Charsets.UTF_8)
                page.navigate(path2)
            }
            return
        }

        val url0 = url.removePrefix(AppConstants.LOCAL_FILE_BASE_URL)
        if (SystemUtils.IS_OS_WINDOWS) {
            page.navigate(url0)
        } else {
            page.navigate(url0)
        }
    }

    private fun onWindowOpen(event: WindowOpen) {
        val message = MessageFormat.format("Window opened | {0} | {1}", event.url, outgoingPages.size)
        println(" === =======  === === ")
        println(message)
//        logger.info("Window opened | {}", event.url)

        // TODO: handle BrowserUnavailableException
        val driver = browser.runCatching { newDriver(event.url) }.onFailure { warnInterruptible(this, it) }.getOrNull()
        if (driver != null) {
            driver.opener = this
            this.outgoingPages.add(driver)
        }
    }

    private suspend fun onRequestWillBeSent(entry: NavigateEntry, event: RequestWillBeSent) {
        if (!entry.url.startsWith("http")) {
            // This can happen for the following cases:
            // 1. non-http resources, for example, ftp, ws, etc.
            // 2. chrome's internal page, for example, about:blank, chrome://settings/, chrome://settings/system, etc.
            return
        }

        if (!URLUtils.isStandard(entry.url)) {
            logger.warn("Not a valid url | {}", entry.url)
            return
        }

        tracer?.trace("onRequestWillBeSent | driver | requestId: {}", event.requestId)

        val chromeNavigateEntry = ChromeNavigateEntry(navigateEntry)
        chromeNavigateEntry.updateStateBeforeRequestSent(event)

        // perform blocking logic
        val isMinor = chromeNavigateEntry.isMinorResource(event)
        if (isMinor && isBlocked(event.request.url)) {
            fetchAPI?.failRequest(event.requestId, ErrorReason.ABORTED)
        }

        // handle user-defined events
    }

    private fun isBlocked(url: String): Boolean {
        if (url in blockedURLs) {
            return true
        }

        if (resourceBlockProbability > 1e-6) {
            if (probabilisticBlockedURLs.any { url.matches(it.toRegex()) }) {
                return Random.nextInt(100) / 100.0f < resourceBlockProbability
            }
        }

        return false
    }

    private suspend fun onResponseReceived(entry: NavigateEntry, event: ResponseReceived) {
        val chromeNavigateEntry = ChromeNavigateEntry(entry)

        tracer?.trace("onResponseReceived | driver | {}", event.requestId)

        chromeNavigateEntry.updateStateAfterResponseReceived(event)

        if (logger.isDebugEnabled) {
            reportInterestingResources(entry, event)
        }

        // handle user-defined events
    }

    private suspend fun reportInterestingResources(entry: NavigateEntry, event: ResponseReceived) {
        runCatching { traceInterestingResources0(entry, event) }.onFailure { warnInterruptible(this, it) }
    }

    private suspend fun traceInterestingResources0(entry: NavigateEntry, event: ResponseReceived) {
        val mimeType = event.response.mimeType
        val mimeTypes = listOf("application/json")
        if (mimeType !in mimeTypes) {
            return
        }

        val resourceTypes = listOf(
            ResourceType.FETCH,
            ResourceType.XHR,
            ResourceType.SCRIPT,
        )
        if (event.type !in resourceTypes) {
            // return
        }

        // page url is normalized
        val pageUrl = entry.pageUrl
        val resourceUrl = event.response.url
        val host = InternalURLUtil.getHost(pageUrl) ?: "unknown"
        val reportDir = messageWriter.reportDir.resolve("trace").resolve(host)

        if (!Files.exists(reportDir)) {
            Files.createDirectories(reportDir)
        }

        val count = Files.list(reportDir).count()
        if (count > 2_000) {
            // TOO MANY tracing
            return
        }

        var suffix = "-" + event.type.name.lowercase() + "-urls.txt"
        var filename = AppPaths.fileId(pageUrl) + suffix
        var path = reportDir.resolve(filename)

        val message = String.format("%s\t%s", mimeType, event.response.url)
        messageWriter.writeTo(message, path)

        // configurable
        val saveResourceBody =
            mimeType == "application/json" && event.response.encodedDataLength < 1_000_000 && alwaysFalse()
        if (saveResourceBody) {
            val body = rpc.invokeSilently("getResponseBody") {
                fetchAPI?.enable()
                fetchAPI?.getResponseBody(event.requestId)?.body
            }
            if (!body.isNullOrBlank()) {
                suffix = "-" + event.type.name.lowercase() + "-body.txt"
                filename = AppPaths.fromUri(resourceUrl, suffix = suffix)
                path = reportDir.resolve(filename)
                messageWriter.writeTo(body, path)
            }
        }
    }

    private suspend fun handleRedirect() {
        val finalUrl = currentUrl()
        // redirect
        if (finalUrl.isNotBlank() && finalUrl != navigateUrl) {
            // browser.addHistory(NavigateEntry(finalUrl))
        }
    }

    private suspend fun addScriptToEvaluateOnNewDocument() {
        val js = settings.scriptLoader.getPreloadJs(false)
        if (js !in initScriptCache) {
            // utils comes first
            initScriptCache.add(0, js)
        }

        if (initScriptCache.isEmpty()) {
            logger.warn("No initScriptCache found")
            return
        }

        val scripts = initScriptCache.joinToString("\n;\n\n\n;\n")
        injectedScriptIdentifier = pageAPI?.addScriptToEvaluateOnNewDocument("\n;;\n$scripts\n;;\n")

        if (logger.isTraceEnabled) {
            reportInjectedJs(scripts)
        }

        // the cache is used for a single document, so we have to clear it
        initScriptCache.clear()
    }

    @Throws(WebDriverException::class)
    private suspend fun getCookies0(): List<Map<String, String>> {
        val cookies = networkAPI?.getCookies()?.map { serialize(it) }
        return cookies ?: listOf()
    }

    private fun serialize(cookie: ai.platon.cdt.kt.protocol.types.network.Cookie): Map<String, String> {
        val mapper = jacksonObjectMapper().setSerializationInclusion(JsonInclude.Include.NON_NULL)
        return mapper.readValue(mapper.writeValueAsString(cookie))
    }

    private suspend fun <T> invokeOnPage(name: String, message: String? = null, action: suspend () -> T): T? {
        try {
            return rpc.invokeDeferred(name) {
                action()
            }
        } catch (e: ChromeDriverException) {
            rpc.handleChromeException(e, name, message)
        }

        return null
    }

    private suspend fun <T> invokeOnElement(
<<<<<<< HEAD
        selector: String, name: String, focus: Boolean = false, scrollIntoView: Boolean = false,
        action: suspend (NodeRef) -> T
=======
        selector: String,
        name: String,
        focus: Boolean = false,
        scrollIntoView: Boolean = false,
        action: suspend (Int) -> T
>>>>>>> 5af2932a
    ): T? {
        try {
            return rpc.invokeDeferred(name) {
                val node = if (focus) {
                    page.focusOnSelector(selector)
                } else if (scrollIntoView) {
                    page.scrollIntoViewIfNeeded(selector)
                } else {
                    page.querySelector(selector)
                }

                if (node != null) {
                    action(node)
                } else {
                    null
                }
            }
        } catch (e: ChromeDriverException) {
            rpc.handleChromeException(e, name, "selector: [$selector], focus: $focus, scrollIntoView: $scrollIntoView")
        }

        return null
    }

    private suspend fun predicateOnElement(
<<<<<<< HEAD
        selector: String, name: String, focus: Boolean = false, scrollIntoView: Boolean = false,
        predicate: suspend (NodeRef) -> Boolean
=======
        selector: String,
        name: String,
        focus: Boolean = false,
        scrollIntoView: Boolean = false,
        predicate: suspend (Int) -> Boolean
>>>>>>> 5af2932a
    ): Boolean = invokeOnElement(selector, name, focus, scrollIntoView, predicate) == true

    private fun isValidNodeId(nodeId: Int?): Boolean {
        return nodeId != null && nodeId > 0
    }

    private suspend fun cdpDeleteCookies(
        name: String, url: String? = null, domain: String? = null, path: String? = null
    ) {
        networkAPI?.deleteCookies(name, url, domain, path)
    }

    private fun createJsEvaluate(evaluate: Evaluate?): JsEvaluation? {
        evaluate ?: return null

        val result = evaluate.result
        val exception = evaluate.exceptionDetails

        return if (exception != null) {
            val jsException = JsException(
                text = exception.text,
                lineNumber = exception.lineNumber,
                columnNumber = exception.columnNumber,
                url = exception.url,
            )
            JsEvaluation(exception = jsException)
        } else {
            JsEvaluation(
                value = result.value,
                unserializableValue = result.unserializableValue,
                className = result.className,
                description = result.description
            )
        }
    }
}<|MERGE_RESOLUTION|>--- conflicted
+++ resolved
@@ -31,18 +31,6 @@
 import com.fasterxml.jackson.annotation.JsonInclude
 import com.fasterxml.jackson.module.kotlin.jacksonObjectMapper
 import com.fasterxml.jackson.module.kotlin.readValue
-<<<<<<< HEAD
-import com.github.kklisura.cdt.protocol.v2023.events.network.RequestWillBeSent
-import com.github.kklisura.cdt.protocol.v2023.events.network.ResponseReceived
-import com.github.kklisura.cdt.protocol.v2023.events.page.WindowOpen
-import com.github.kklisura.cdt.protocol.v2023.types.fetch.RequestPattern
-import com.github.kklisura.cdt.protocol.v2023.types.network.Cookie
-import com.github.kklisura.cdt.protocol.v2023.types.network.ErrorReason
-import com.github.kklisura.cdt.protocol.v2023.types.network.LoadNetworkResourceOptions
-import com.github.kklisura.cdt.protocol.v2023.types.network.ResourceType
-import com.github.kklisura.cdt.protocol.v2023.types.runtime.Evaluate
-=======
->>>>>>> 5af2932a
 import kotlinx.coroutines.channels.Channel
 import kotlinx.coroutines.runBlocking
 import org.apache.commons.lang3.SystemUtils
@@ -56,7 +44,10 @@
 import kotlin.random.Random
 
 class PulsarWebDriver(
-    uniqueID: String, val chromeTab: ChromeTab, val devTools: RemoteDevTools, override val browser: PulsarBrowser
+    uniqueID: String,
+    val chromeTab: ChromeTab,
+    val devTools: RemoteDevTools,
+    override val browser: PulsarBrowser
 ) : AbstractWebDriver(uniqueID, browser) {
 
     private val logger = getLogger(this)
@@ -217,7 +208,7 @@
     }
 
     @Throws(WebDriverException::class)
-    override suspend fun exists(selector: String) = predicateOnElement(selector, "exists") { (it.nodeId ?: 0) > 0 }
+    override suspend fun exists(selector: String) = predicateOnElement(selector, "exists") { it > 0 }
 
     /**
      * Wait until [selector] for [timeout] at most
@@ -344,12 +335,12 @@
      */
     @Throws(WebDriverException::class)
     override suspend fun click(selector: String, count: Int) {
-        invokeOnElement(selector, "click", scrollIntoView = true) { node ->
-            click(node, count)
-        }
-    }
-
-    private suspend fun click(node: NodeRef, count: Int, position: String = "center") {
+        invokeOnElement(selector, "click", scrollIntoView = true) { nodeId ->
+            click(nodeId, count)
+        }
+    }
+
+    private suspend fun click(nodeId: Int, count: Int, position: String = "center") {
         val deltaX = 4.0 + Random.nextInt(4)
         val deltaY = 4.0
         val offset = OffsetD(deltaX, deltaY)
@@ -361,7 +352,7 @@
             return
         }
 
-        val clickableDOM = ClickableDOM(p, d, node, offset)
+        val clickableDOM = ClickableDOM(p, d, nodeId, offset)
         val point = clickableDOM.clickablePoint().value ?: return
         val box = clickableDOM.boundingBox()
         val width = box?.width ?: 0.0
@@ -389,9 +380,9 @@
     @Throws(WebDriverException::class)
     override suspend fun type(selector: String, text: String) {
         invokeOnElement(selector, "type") {
-            val node = page.focusOnSelector(selector)
-            if (node != null) {
-                click(node, 1)
+            val nodeId = page.focusOnSelector(selector)
+            if (nodeId > 0) {
+                click(nodeId, 1)
                 keyboard?.type(text, randomDelayMillis("type"))
                 gap("type")
             }
@@ -472,8 +463,8 @@
 
     @Throws(WebDriverException::class)
     override suspend fun outerHTML(selector: String): String? {
-        return invokeOnElement(selector, "outerHTML") { node ->
-            domAPI?.getOuterHTML(node.nodeId, node.backendNodeId, node.objectId)
+        return invokeOnElement(selector, "outerHTML") { nodeId ->
+            domAPI?.getOuterHTML(nodeId, null, null)
         }
     }
 
@@ -671,7 +662,7 @@
     /**
      * Navigate to the page and inject scripts.
      * */
-    private suspend fun navigateInvaded(entry: NavigateEntry) {
+    private fun navigateInvaded(entry: NavigateEntry) {
         val url = entry.url
 
         addScriptToEvaluateOnNewDocument()
@@ -925,20 +916,15 @@
     }
 
     private suspend fun <T> invokeOnElement(
-<<<<<<< HEAD
-        selector: String, name: String, focus: Boolean = false, scrollIntoView: Boolean = false,
-        action: suspend (NodeRef) -> T
-=======
         selector: String,
         name: String,
         focus: Boolean = false,
         scrollIntoView: Boolean = false,
         action: suspend (Int) -> T
->>>>>>> 5af2932a
     ): T? {
         try {
             return rpc.invokeDeferred(name) {
-                val node = if (focus) {
+                val nodeId = if (focus) {
                     page.focusOnSelector(selector)
                 } else if (scrollIntoView) {
                     page.scrollIntoViewIfNeeded(selector)
@@ -946,8 +932,8 @@
                     page.querySelector(selector)
                 }
 
-                if (node != null) {
-                    action(node)
+                if (nodeId != null && nodeId > 0) {
+                    action(nodeId)
                 } else {
                     null
                 }
@@ -960,16 +946,11 @@
     }
 
     private suspend fun predicateOnElement(
-<<<<<<< HEAD
-        selector: String, name: String, focus: Boolean = false, scrollIntoView: Boolean = false,
-        predicate: suspend (NodeRef) -> Boolean
-=======
         selector: String,
         name: String,
         focus: Boolean = false,
         scrollIntoView: Boolean = false,
         predicate: suspend (Int) -> Boolean
->>>>>>> 5af2932a
     ): Boolean = invokeOnElement(selector, name, focus, scrollIntoView, predicate) == true
 
     private fun isValidNodeId(nodeId: Int?): Boolean {
