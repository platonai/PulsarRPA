--- conflicted
+++ resolved
@@ -14,14 +14,8 @@
 
     <parent>
         <groupId>ai.platon.pulsar</groupId>
-<<<<<<< HEAD
-        <artifactId>pulsar</artifactId>
-        <version>4.1.0-SNAPSHOT</version>
-        <relativePath>../../../pom.xml</relativePath>
-=======
         <artifactId>pulsar-spring-support</artifactId>
         <version>4.0.0-browseruse.3+build.3</version>
->>>>>>> 9d7f5d45
     </parent>
 
     <artifactId>pulsar-boot</artifactId>
