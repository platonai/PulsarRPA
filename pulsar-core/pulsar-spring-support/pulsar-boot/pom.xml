--- conflicted
+++ resolved
@@ -16,11 +16,7 @@
         <groupId>ai.platon.pulsar</groupId>
         <artifactId>pulsar</artifactId>
         <version>4.0.1-SNAPSHOT</version>
-<<<<<<< HEAD
-        <relativePath>../pom.xml</relativePath>
-=======
         <relativePath>../../../pom.xml</relativePath>
->>>>>>> d260bb5c
     </parent>
 
     <artifactId>pulsar-boot</artifactId>
