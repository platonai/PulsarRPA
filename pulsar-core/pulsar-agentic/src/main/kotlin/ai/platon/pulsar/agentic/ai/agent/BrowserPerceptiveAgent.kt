package ai.platon.pulsar.agentic.ai.agent

import ai.platon.pulsar.agentic.ai.PromptBuilder
import ai.platon.pulsar.agentic.ai.tta.ActionDescription
import ai.platon.pulsar.agentic.ai.tta.InstructionResult
import ai.platon.pulsar.agentic.ai.tta.InteractiveElement
import ai.platon.pulsar.agentic.ai.tta.TextToAction
import ai.platon.pulsar.browser.driver.chrome.dom.BrowserState
import ai.platon.pulsar.browser.driver.chrome.dom.DomDebug
import ai.platon.pulsar.browser.driver.chrome.dom.Locator
import ai.platon.pulsar.browser.driver.chrome.dom.model.SnapshotOptions
import ai.platon.pulsar.common.AppPaths
import ai.platon.pulsar.common.Strings
import ai.platon.pulsar.common.getLogger
import ai.platon.pulsar.common.urls.URLUtils
import ai.platon.pulsar.external.ModelResponse
import ai.platon.pulsar.external.ResponseState
import ai.platon.pulsar.skeleton.ai.*
import ai.platon.pulsar.skeleton.crawl.fetch.driver.AbstractWebDriver
import ai.platon.pulsar.skeleton.crawl.fetch.driver.ToolCall
import ai.platon.pulsar.skeleton.crawl.fetch.driver.ToolCallExecutor
import ai.platon.pulsar.skeleton.crawl.fetch.driver.WebDriver
import com.fasterxml.jackson.databind.node.JsonNodeFactory
import com.google.gson.JsonElement
import com.google.gson.JsonObject
import com.google.gson.JsonParser
import kotlinx.coroutines.delay
import kotlinx.coroutines.withTimeout
import java.io.IOException
import java.net.ConnectException
import java.net.SocketTimeoutException
import java.net.URI
import java.net.UnknownHostException
import java.nio.file.Files
import java.time.Duration
import java.time.Instant
import java.util.*
import java.util.concurrent.ConcurrentHashMap
import java.util.concurrent.TimeoutException
import java.util.concurrent.atomic.AtomicInteger
import kotlin.math.ceil
import kotlin.math.min
import kotlin.math.pow
import kotlin.math.roundToInt

class BrowserPerceptiveAgent(
    val driver: WebDriver,
    val maxSteps: Int = 100,
    val config: AgentConfig = AgentConfig(maxSteps = maxSteps)
) : PerceptiveAgent {
    private val logger = getLogger(this)

    private val baseDir = AppPaths.get("agent")
    private val conf get() = (driver as AbstractWebDriver).settings.config

    private val tta by lazy { TextToAction(conf) }
    private val inference by lazy { InferenceEngine(driver, tta.chatModel) }
    private val domService get() = inference.domService
    private val promptBuilder = PromptBuilder()
    
    // Reuse ToolCallExecutor to avoid recreation overhead (Medium Priority #14)
    private val toolCallExecutor = ToolCallExecutor()
    
    // Helper classes for better code organization
    private val pageStateTracker = PageStateTracker(driver, config)
    private val actionValidator = ActionValidator(driver, config)
    private val structuredLogger = StructuredLogger(logger, config)

    // Enhanced state management
    private val _history = mutableListOf<String>()
    private val performanceMetrics = PerformanceMetrics()
    private val retryCounter = AtomicInteger(0)
    private val consecutiveFailureCounter = AtomicInteger(0)
    private val stepExecutionTimes = ConcurrentHashMap<Int, Long>()

    override val uuid = UUID.randomUUID()
    override val history: List<String> get() = _history

    override suspend fun resolve(instruction: String): ActResult {
        val opts = ActionOptions(action = instruction)
        return resolve(opts)
    }

    /**
     * Run `observe -> act -> observe -> act -> ...` loop to resolve the problem.
     * */
    override suspend fun resolve(action: ActionOptions): ActResult {
        Files.createDirectories(baseDir)
        val startTime = Instant.now()
        val sessionId = uuid.toString()

        return resolveProblemWithRetry(action, sessionId, startTime)
    }

    override suspend fun act(action: String): ActResult {
        val opts = ActionOptions(action = action)
        return act(opts)
    }

    /**
     * Execution with comprehensive error handling and retry mechanism.
     * Returns the final summary with enhanced error handling.
     * High Priority #1: Added overall timeout to prevent indefinite hangs.
     */
    override suspend fun act(action: ActionOptions): ActResult {
        return try {
            withTimeout(config.actTimeoutMs) {
                doObserveAct(action)
            }
        } catch (e: kotlinx.coroutines.TimeoutCancellationException) {
            val msg = "Action timed out after ${config.actTimeoutMs}ms: ${action.action}"
            addToHistory("act TIMEOUT: ${action.action}")
            ActResult(success = false, message = msg, action = action.action)
        }
    }

    override suspend fun act(observe: ObserveResult): ActResult {
        val method = observe.method?.trim().orEmpty()
        val locator = Locator.parse(observe.locator)
        // Use the correct type for arguments from ObserveResult
        val argsMap: Map<String, String> = observe.arguments ?: emptyMap()

        if (method.isBlank()) {
            val msg = "No actionable method provided in ObserveResult for locator: $locator"
            addToHistory(msg)
            return ActResult(success = false, message = msg, action = observe.description)
        }

        // Build a minimal ToolCall-like map for validation and execution
        val toolArgs = mutableMapOf<String, Any?>()
        // Copy provided arguments first (string values)
        argsMap.forEach { (k, v) -> toolArgs[k] = v }

        // Inject selector only when the action targets an element
        val selectorActions = ToolCallExecutor.SELECTOR_ACTIONS

        val domain = "driver"
        val methodName = method
        val backendNodeId = observe.backendNodeId
        // backend selector is supported since 20251020
        val selector = observe.backendNodeId?.let { "backend:$backendNodeId" }
        if (methodName in selectorActions) {
            // val selector = locator?.absoluteSelector ?: toolArgs["selector"]?.toString()
            toolArgs["selector"] = selector
            if (selector == null) {
                val msg = "A selector is required for $locator | $observe"
                addToHistory(msg)
                return ActResult(success = false, message = msg, action = observe.description)
            }
        }

        // For waitForNavigation validation, provide oldUrl if not present
        if (methodName == "waitForNavigation") {
            if (toolArgs["oldUrl"]?.toString().isNullOrBlank()) {
                toolArgs["oldUrl"] = driver.currentUrl()
            }
            // Provide a reasonable default timeout if not set
            if (toolArgs["timeoutMillis"] == null) {
                toolArgs["timeoutMillis"] = 5000L
            }
        }
<<<<<<< HEAD

        // For navigateTo safety, validate URL; map a single unnamed arg to url if necessary
        if (methodName == "navigateTo") {
            if (!toolArgs.containsKey("url")) {
                // Heuristic: if only one argument exists, treat it as url
                val onlyArgValue = argsMap.values.firstOrNull()
                if (!onlyArgValue.isNullOrBlank()) toolArgs["url"] = onlyArgValue
            }
            val url = toolArgs["url"]?.toString().orEmpty()
            if (!isSafeUrl(url)) {
                val msg = "Blocked unsafe URL: $url"
=======
        // For navigateTo safety, validate URL if present
        if (lowerMethod == "navigateTo" && finalArgsList.isNotEmpty()) {
            if (!actionValidator.isSafeUrl(finalArgsList.first())) {
                val msg = "Blocked unsafe URL: ${finalArgsList.first()}"
>>>>>>> cb72f407
                addToHistory(msg)
                return ActResult(false, msg, action = observe.description)
            }
        }

        // Pre-action validation (lightweight), reuse local ToolCall(data) class
        if (config.enablePreActionValidation) {
<<<<<<< HEAD
            val ok = validateToolCall(ToolCall(domain, methodName, toolArgs))
            if (!ok) {
                val msg = "Tool call validation failed for $methodName with selector ${locator?.absoluteSelector?.take(120)}"
                logStructured(
=======
            val ok = actionValidator.validateToolCall(ToolCall(lowerMethod, toolArgs))
            if (!ok) {
                val msg = "Tool call validation failed for $lowerMethod with selector ${selector.take(120)}"
                structuredLogger.log(
>>>>>>> cb72f407
                    msg,
                    ExecutionContext(
                        uuid.toString(),
                        0,
                        "observe_act",
                        driver.currentUrl()
                    )
                )
                addToHistory(msg)
                return ActResult(false, msg, action = observe.description)
            }
        }

        // Prefer using ToolCallExecutor's canonical driver line builder
        val toolCall = ToolCall(
            domain = "driver",
            name = methodName,
            args = toolArgs
        )

        // Execute via WebDriver dispatcher
        return try {
            val actionDesc = ActionDescription(
                expressions = listOf(),
                toolCall = toolCall,
                modelResponse = ModelResponse(
                    content = "ObserveResult action: ${observe.description}",
                    state = ResponseState.STOP
                )
            )
            execute(actionDesc)

            val msg = "Action [$methodName] executed on selector: $locator".trim()
            addToHistory("observe.act -> ${toolCall.name}")
            ActResult(
                success = true,
                message = msg,
                action = toolCall.name
            )
        } catch (e: Exception) {
            logError("observe.act execution failed", e, uuid.toString())
            val msg = e.message ?: "Execution failed"
            addToHistory("observe.act FAIL $methodName ${locator?.absoluteSelector?.take(80)} -> $msg")
            ActResult(success = false, message = msg, action = "$methodName $locator")
        }
    }

    override suspend fun extract(instruction: String): ExtractResult {
        val opts = ExtractOptions(instruction = instruction, schema = null)
        return extract(opts)
    }

    override suspend fun extract(options: ExtractOptions): ExtractResult {
        val instruction = promptBuilder.initExtractUserInstruction(options.instruction)
        val requestId = UUID.randomUUID().toString()
        logExtractStart(instruction, requestId)

        val schemaJson = buildSchemaJsonFromMap(options.schema)
        return try {
            val browserState = getBrowserState()

            val totalHeight = browserState.basicState.scrollState.totalHeight
            val viewportHeight = browserState.basicState.scrollState.viewport.height
            val params = ExtractParams(
                instruction = instruction,
                browserState = browserState,
                schema = schemaJson,
                chunksSeen = 0,
                chunksTotal = ceil(totalHeight / viewportHeight).roundToInt(),
                requestId = requestId,
                logInferenceToFile = config.enableStructuredLogging
            )

            val resultNode = inference.extract(params)
            addHistoryExtract(instruction, requestId, true)
            ExtractResult(success = true, message = "OK", data = resultNode)
        } catch (e: Exception) {
            logger.error("extract.error requestId={} msg={}", requestId.take(8), e.message, e)
            addHistoryExtract(instruction, requestId, false)
            ExtractResult(
                success = false,
                message = e.message ?: "extract failed",
                data = JsonNodeFactory.instance.objectNode()
            )
        }
    }

    override suspend fun observe(instruction: String): List<ObserveResult> {
        val opts = ObserveOptions(instruction = instruction, returnAction = null)
        return observe(opts)
    }

    override suspend fun observe(options: ObserveOptions): List<ObserveResult> {
        return doObserve(options)
    }

    private suspend fun getBrowserState(): BrowserState {
        val snapshotOptions = SnapshotOptions(
            maxDepth = 1000,
            includeAX = true,
            includeSnapshot = true,
            includeStyles = true,
            includePaintOrder = true,
            includeDOMRects = true,
            includeScrollAnalysis = true,
            includeVisibility = true,
            includeInteractivity = true
        )

        return domService.getBrowserState(snapshotOptions)
    }

    /**
     * High Priority #3: Improved DOM settle detection
     * Waits for DOM to stabilize by checking for mutations
     */
    private suspend fun waitForDOMSettle(timeoutMs: Long, checkIntervalMs: Long) {
        val startTime = System.currentTimeMillis()
        var lastDomHash: Int? = null
        var stableCount = 0
        val requiredStableChecks = 3 // Require 3 consecutive stable checks
        
        while (System.currentTimeMillis() - startTime < timeoutMs) {
            try {
                // Get a lightweight DOM fingerprint
                val currentHtml = driver.evaluate("document.body?.innerHTML?.length || 0").toString()
                val currentHash = currentHtml.hashCode()
                
                if (currentHash == lastDomHash) {
                    stableCount++
                    if (stableCount >= requiredStableChecks) {
                        logger.debug("DOM settled after ${System.currentTimeMillis() - startTime}ms")
                        return
                    }
                } else {
                    stableCount = 0
                }
                
                lastDomHash = currentHash
                delay(checkIntervalMs)
            } catch (e: Exception) {
                logger.warn("Error checking DOM stability: ${e.message}")
                delay(checkIntervalMs)
            }
        }
        
        logger.debug("DOM settle timeout after ${timeoutMs}ms")
    }

    /**
     * Medium Priority #10: Calculate page state fingerprint for loop detection
     */
    private fun calculatePageStateHash(browserState: BrowserState): Int {
        // Combine URL, DOM structure, and interactive elements for fingerprint
        val urlHash = runCatching { driver.currentUrl() }.getOrNull()?.hashCode() ?: 0
        val domHash = browserState.domState.json.hashCode()
        val scrollHash = browserState.basicState.scrollState.hashCode()
        
        return (urlHash * 31 + domHash) * 31 + scrollHash
    }

    protected suspend fun execute(action: ActionDescription): InstructionResult {
        val toolCall = action.toolCall
        if (toolCall == null) {
            return InstructionResult(listOf(), listOf(), action.modelResponse)
        }
<<<<<<< HEAD

        val dispatcher = ToolCallExecutor()
        val result = dispatcher.execute(toolCall, driver)
        return InstructionResult(action.expressions, listOf(result), action.modelResponse)
    }

    protected suspend fun executeLegacy(action: ActionDescription): InstructionResult {
        if (action.expressions.isEmpty()) {
            return InstructionResult(listOf(), listOf(), action.modelResponse)
        }
        val functionCalls = action.expressions.take(1)
        val dispatcher = ToolCallExecutor()
        val functionResults = functionCalls.map { fc -> dispatcher.execute(fc, driver) }
        return InstructionResult(action.expressions, functionResults, action.modelResponse)
=======
        // High Priority #7: Execute all tool calls instead of just first one
        val functionCalls = action.functionCalls
        val functionResults = functionCalls.map { fc -> toolCallExecutor.execute(fc, driver) }
        return InstructionResult(action.functionCalls, functionResults, action.modelResponse)
>>>>>>> cb72f407
    }

    private suspend fun doObserve(options: ObserveOptions): List<ObserveResult> {
        val instruction = promptBuilder.initObserveUserInstruction(options.instruction)

        val browserState = getBrowserState()
        val params = ObserveParams(
            instruction = instruction,
            browserState = browserState,
            requestId = UUID.randomUUID().toString(),
            returnAction = options.returnAction ?: false,
            logInferenceToFile = config.enableStructuredLogging,
            fromAct = false
        )

        return doObserve1(params, browserState)
    }

    private suspend fun doObserveAct(action: ActionOptions): ActResult {
        // 1) Build instruction for action-oriented observe
        val toolCalls = ToolCallExecutor.SUPPORTED_TOOL_CALLS
<<<<<<< HEAD
        val instruction = promptBuilder.buildToolUsePrompt(action.action, toolCalls, action.variables)
        require(instruction.contains("click")) {
            "Instruction must contains tool list for action: $action"
=======
        val instruction = promptBuilder.buildActObservePrompt(action.action, toolCalls, action.variables)
        require(instruction.contains("(")) {
            "Instruction must contain tool list for action: $action"
>>>>>>> cb72f407
        }

        // 2) Optional settle wait before observing DOM (if provided)
        val settleMs = action.domSettleTimeoutMs?.toLong()?.coerceAtLeast(0L) ?: config.domSettleTimeoutMs
        if (settleMs > 0) {
            // High Priority #3: Improved DOM settle detection
            pageStateTracker.waitForDOMSettle(settleMs, config.domSettleCheckIntervalMs)
        }

        // 3) Run observe with returnAction=true and fromAct=true so LLM returns an actionable method/args
        val browserState = getBrowserState()
        val params = ObserveParams(
            instruction = instruction,
            browserState = browserState,
            requestId = UUID.randomUUID().toString(),
            returnAction = true,
            logInferenceToFile = config.enableStructuredLogging,
            fromAct = true,
        )

        val results: List<ObserveResult> = doObserve1(params, browserState)

        if (results.isEmpty()) {
            val msg = "doObserveAct: No actionable element found"
            addToHistory(msg)
            return ActResult(false, msg, action = action.action)
        }

        // High Priority #2: Try multiple results with fallback instead of only first()
        val resultsToTry = results.take(config.maxResultsToTry)
        var lastError: String? = null
        
        for ((index, chosen) in resultsToTry.withIndex()) {
            val method = chosen.method?.trim().orEmpty()
            if (method.isBlank()) {
                lastError = "LLM returned no method for candidate ${index + 1}"
                continue
            }

            // 5) Execute action, and optionally wait for navigation if caller provided timeoutMs
            val oldUrl = driver.currentUrl()
            val execResult = try {
                act(chosen)
            } catch (e: Exception) {
                lastError = "Execution failed for candidate ${index + 1}: ${e.message}"
                logger.warn("Failed to execute candidate ${index + 1}: ${e.message}")
                continue
            }

            if (!execResult.success) {
                lastError = "Candidate ${index + 1} failed: ${execResult.message}"
                continue
            }

            // If a timeout is provided and the action likely triggers navigation, wait for navigation
            val timeoutMs = action.timeoutMs?.toLong()?.takeIf { it > 0 }
            val maybeNavMethod = method in ToolCallExecutor.MAY_NAVIGATE_ACTIONS
            if (timeoutMs != null && maybeNavMethod && execResult.success) {
                // High Priority #4: Fail explicitly on navigation timeout
                val remainingTime = driver.waitForNavigation(oldUrl, timeoutMs)
                if (remainingTime <= 0) {
                    val navError = "Navigation timeout after ${timeoutMs}ms for action: ${action.action}"
                    logger.warn(navError)
                    addToHistory("act NAVIGATION_TIMEOUT: ${action.action}")
                    return ActResult(success = false, message = navError, action = action.action)
                }
            }

            // Success! Return with original action text
            addToHistory("act SUCCESS (candidate ${index + 1}/${resultsToTry.size}): ${action.action}")
            return execResult.copy(action = action.action)
        }

        // All candidates failed
        val msg = "All ${resultsToTry.size} candidates failed. Last error: $lastError"
        addToHistory(msg)
        return ActResult(false, msg, action = action.action)
    }

    private suspend fun doObserve1(params: ObserveParams, browserState: BrowserState): List<ObserveResult> {
        val requestId: String = params.requestId

        // params.instruction:
        // "Find the most relevant element to perform an action on given the following action ..."
        logObserveStart(params.instruction, requestId)

        return try {
            // High Priority #6: Add timeout to LLM inference calls
            val internalResults = withTimeout(config.llmInferenceTimeoutMs) {
                inference.observe(params)
            }
            val results = internalResults.elements.map { ele ->
                // Multi selectors are supported: `cssPath`, `xpath:`, `backend:`, `node:`, `hash:`, `fbn`, `index`
                val selector = ele.selector.trim()
                val frameIdIndex = selector.substringBefore("/").toIntOrNull()
                val backendNodeId = selector.substringAfterLast("/").toIntOrNull()
                val frameId = frameIdIndex?.let { browserState.domState.frameIds[it] }
                val fbnLocator = "fbn:$frameId/$backendNodeId"
                val node = browserState.domState.selectorMap[fbnLocator]
                if (node == null) {
                    logger.warn("Failed retrieving backend node | {} | {}", fbnLocator, ele)
                }
                // Use xpath here
                val xpathLocator = node?.xpath?.let { "xpath:$it" } ?: ""
                ObserveResult(
                    locator = xpathLocator.trim(),
                    description = ele.description,
                    backendNodeId = backendNodeId,
                    method = ele.method?.ifBlank { null },
                    arguments = ele.arguments?.takeIf { it.isNotEmpty() }
                )
            }
            addHistoryObserve(params.instruction, requestId, results.size, results.isNotEmpty())
            results
        } catch (e: Exception) {
            logger.error("observeAct.observe.error requestId={} msg={}", requestId.take(8), e.message, e)
            addHistoryObserve(params.instruction, requestId, 0, false)
            emptyList()
        }
    }

    /** Default rich extraction schema (JSON Schema string) */
    private val defaultExtractionSchemaJson: String by lazy {
        val schema = ExtractionSchema(
            listOf(
                ExtractionField("title", type = "string", description = "Page title"),
                ExtractionField(
                    "content",
                    type = "string",
                    description = "Primary textual content of the page",
                    required = false
                ),
                ExtractionField(
                    name = "links",
                    type = "array",
                    description = "Important hyperlinks on the page",
                    required = false,
                    items = ExtractionField(
                        name = "link",
                        type = "object",
                        properties = listOf(
                            ExtractionField("text", type = "string", description = "Anchor text", required = false),
                            ExtractionField("href", type = "string", description = "Href URL", required = false)
                        ),
                        required = false
                    )
                )
            )
        )
        schema.toJsonSchema()
    }

    private fun buildSchemaJsonFromMap(schema: Map<String, String>?): String {
        if (schema == null || schema.isEmpty()) return defaultExtractionSchemaJson
        return legacyMapToExtractionSchema(schema).toJsonSchema()
    }

    private fun logExtractStart(instruction: String, requestId: String) {
        logger.info("extract.start requestId={} instruction='{}'", requestId.take(8), Strings.compactWhitespaces(instruction, 120))
    }

    private fun logObserveStart(instruction: String, requestId: String) {
        logger.info("observe.start requestId={} instruction='{}'", requestId.take(8), Strings.compactWhitespaces(instruction, 120))
    }

    private fun addHistoryExtract(instruction: String, requestId: String, success: Boolean) {
        addToHistory("extract[$requestId] ${if (success) "OK" else "FAIL"} ${instruction.take(60)}")
    }

    private fun addHistoryObserve(instruction: String, requestId: String, size: Int, success: Boolean) {
        addToHistory("observe[$requestId] ${if (success) "OK" else "FAIL"} ${instruction.take(50)} -> $size elements")
    }

    /**
     * Enhanced execution with comprehensive error handling and retry mechanisms
     * Returns the final summary with enhanced error handling.
     */
    private suspend fun resolveProblemWithRetry(
        action: ActionOptions,
        sessionId: String,
        startTime: Instant
    ): ActResult {
        var lastError: Exception? = null

        for (attempt in 0..config.maxRetries) {
            try {
                return doResolveProblem(action, sessionId, startTime, attempt)
            } catch (e: PerceptiveAgentError.TransientError) {
                lastError = e
                logError("Transient error on attempt ${attempt + 1}", e, sessionId)
                if (attempt < config.maxRetries) {
                    val delay = calculateRetryDelay(attempt)
                    delay(delay)
                }
            } catch (e: PerceptiveAgentError.TimeoutError) {
                lastError = e
                logError("Timeout error on attempt ${attempt + 1}", e, sessionId)
                if (attempt < config.maxRetries) {
                    delay(config.baseRetryDelayMs)
                }
            } catch (e: Exception) {
                lastError = e
                logError("Unexpected error on attempt ${attempt + 1}", e, sessionId)
                if (shouldRetryError(e) && attempt < config.maxRetries) {
                    val delay = calculateRetryDelay(attempt)
                    delay(delay)
                } else {
                    // Non-retryable error, exit loop
                    break
                }
            }
        }

        return ActResult(
            success = false,
            message = "Failed after ${config.maxRetries + 1} attempts. Last error: ${lastError?.message}",
            action = action.action
        )
    }

    /**
     * Main execution logic with enhanced error handling and monitoring.
     * Returns the final summary with enhanced error handling.
     */
    private suspend fun doResolveProblem(
        action: ActionOptions,
        sessionId: String,
        startTime: Instant,
        attempt: Int
    ): ActResult {
        val overallGoal = action.action
        val context = ExecutionContext(sessionId, 0, "execute", getCurrentUrl())

        structuredLogger.log(
            "Starting PerceptiveAgent execution", context, mapOf(
                "instruction" to overallGoal.take(100),
                "attempt" to (attempt + 1),
                "maxSteps" to config.maxSteps,
                "maxRetries" to config.maxRetries
            )
        )

        val systemMsg = tta.buildOperatorSystemPrompt(overallGoal)
        var consecutiveNoOps = 0
        var step = 0

        try {
            while (step < config.maxSteps) {
                step++
                val stepStartTime = Instant.now()
                val stepContext = context.copy(stepNumber = step, actionType = "step")

                // Extract interactive elements each step (could be optimized via diffing later)
                // val tinyTree = domService.buildtinyTree()
                val browserState = getBrowserState()
                // val browserState = tta.extractInteractiveElementsDeferred(driver)

                // Medium Priority #10: Detect if page state hasn't changed
                val unchangedCount = pageStateTracker.checkStateChange(browserState)
                if (unchangedCount >= 3) {
                    structuredLogger.log("Page state unchanged for $unchangedCount steps, potential loop detected", stepContext)
                    consecutiveNoOps++
                }

                structuredLogger.log(
                    "Executing step", stepContext, mapOf(
                        "step" to step,
                        "maxSteps" to config.maxSteps,
                        "consecutiveNoOps" to consecutiveNoOps,
                        "domStateSummary" to DomDebug.summarize(browserState.domState)
                    )
                )

                // Memory cleanup at intervals
                if (step % config.memoryCleanupIntervalSteps == 0) {
                    performMemoryCleanup(stepContext)
                }

                // Medium Priority #9: Configurable screenshot frequency
                val screenshotB64 = if (step % config.screenshotEveryNSteps == 0) {
                    captureScreenshotWithRetry(stepContext)
                } else {
                    null
                }
                val userMsg = buildUserMessage(overallGoal, browserState)

                // message: agent guide + overall goal + last action summary + current context message
                val message = buildExecutionMessage(systemMsg, userMsg, screenshotB64)
                // interactive elements are already appended to message
                val stepActionResult =
                    generateStepActionWithRetry(message, stepContext, listOf(), screenshotB64)

                if (stepActionResult == null) {
                    consecutiveNoOps++
                    val stop = handleConsecutiveNoOps(consecutiveNoOps, step, stepContext)
                    if (stop) break
                    continue
                }

                val response = stepActionResult.modelResponse
                val parsed = parseOperatorResponse(response.content)

                // Check for task completion
                if (shouldTerminate(parsed)) {
                    handleTaskCompletion(parsed, step, stepContext)
                    break
                }

                val toolCall = parsed.toolCalls.firstOrNull()
                if (toolCall == null) {
                    consecutiveNoOps++
                    val stop = handleConsecutiveNoOps(consecutiveNoOps, step, stepContext)
                    if (stop) break
                    continue
                }

                // Reset consecutive no-ops counter when we have a valid action
                consecutiveNoOps = 0

                // Execute the tool call with enhanced error handling
                val execSummary = doExecuteToolCall(stepActionResult, step, stepContext)

                if (execSummary != null) {
                    addToHistory("#$step $execSummary")
                    updatePerformanceMetrics(step, stepStartTime, true)
                    logStructured("Step completed successfully", stepContext, mapOf("summary" to execSummary))
                } else {
                    // Treat validation failures or execution skips as no-ops to avoid infinite loops
                    consecutiveNoOps++
                    val stop = handleConsecutiveNoOps(consecutiveNoOps, step, stepContext)
                    if (stop) break
                    updatePerformanceMetrics(step, stepStartTime, false)
                }

                // Adaptive delay based on performance metrics
                delay(calculateAdaptiveDelay())
            }

            val executionTime = Duration.between(startTime, Instant.now())
            logStructured(
                "Execution completed", context, mapOf(
                    "steps" to step,
                    "executionTime" to executionTime.toString(),
                    "performanceMetrics" to performanceMetrics
                )
            )

            val summary = generateFinalSummary(overallGoal, context)
            val ok = summary.state != ResponseState.OTHER
            return ActResult(success = ok, message = summary.content, action = overallGoal)

        } catch (e: Exception) {
            val executionTime = Duration.between(startTime, Instant.now())
            logStructured(
                "Execution failed", context, mapOf(
                    "steps" to step,
                    "executionTime" to executionTime.toString(),
                    "error" to (e.message ?: "Unknown error")
                )
            )
            throw classifyError(e, step)
        }
    }

    // Enhanced helper methods for improved functionality

    override fun toString(): String {
        return history.lastOrNull() ?: "(no history)"
    }

    /**
     * Classifies errors for appropriate retry strategies
     */
    private fun classifyError(e: Exception, step: Int): PerceptiveAgentError {
        return when (e) {
            is PerceptiveAgentError -> e
            is TimeoutException -> PerceptiveAgentError.TimeoutError("Step $step timed out", e)
            is SocketTimeoutException -> PerceptiveAgentError.TimeoutError("Network timeout at step $step", e)
            is ConnectException -> PerceptiveAgentError.TransientError("Connection failed at step $step", e)
            is UnknownHostException -> PerceptiveAgentError.TransientError(
                "DNS resolution failed at step $step",
                e
            )

            is IOException -> {
                when {
                    e.message?.contains("connection") == true -> PerceptiveAgentError.TransientError(
                        "Connection issue at step $step",
                        e
                    )

                    e.message?.contains("timeout") == true -> PerceptiveAgentError.TimeoutError(
                        "Network timeout at step $step",
                        e
                    )

                    else -> PerceptiveAgentError.TransientError("IO error at step $step: ${e.message}", e)
                }
            }

            is IllegalArgumentException -> PerceptiveAgentError.ValidationError(
                "Validation error at step $step: ${e.message}",
                e
            )

            is IllegalStateException -> PerceptiveAgentError.PermanentError(
                "Invalid state at step $step: ${e.message}",
                e
            )

            else -> PerceptiveAgentError.TransientError("Unexpected error at step $step: ${e.message}", e)
        }
    }

    /**
     * Determines if an error should trigger a retry
     */
    private fun shouldRetryError(e: Exception): Boolean {
        return when (e) {
            is PerceptiveAgentError.TransientError, is PerceptiveAgentError.TimeoutError -> true
            is SocketTimeoutException, is ConnectException,
            is UnknownHostException -> true

            else -> false
        }
    }

    /**
     * Calculates retry delay with exponential backoff and jitter
     */
    private fun calculateRetryDelay(attempt: Int): Long {
        // Use multiplicative jitter so delay is monotonic w.r.t attempt
        val baseExp = config.baseRetryDelayMs * (2.0.pow(attempt.toDouble()))
        val jitterPercent = (0..30).random() / 100.0 // 0%..30% multiplicative jitter
        val withJitter = baseExp * (1.0 + jitterPercent)
        return min(withJitter.toLong(), config.maxRetryDelayMs)
    }

    /**
     * Structured logging with context
     * Medium Priority #13: Output proper JSON logs
     */
    private fun logStructured(
        message: String,
        context: ExecutionContext,
        additionalData: Map<String, Any> = emptyMap()
    ) {
        if (!config.enableStructuredLogging) {
            logger.info("{} - {}", context.sessionId.take(8), Strings.compactWhitespaces(message, 200))
            return
        }

        // Medium Priority #13: Proper JSON logging
        val logData = buildMap {
            put("sessionId", context.sessionId)
            put("step", context.stepNumber)
            put("actionType", context.actionType)
            put("timestamp", context.timestamp.toString())
            put("message", message)
            putAll(additionalData)
        }
        
        // Use Gson to create proper JSON string
        val jsonLog = JsonParser.parseString(
            logData.entries.joinToString(",", "{", "}") { (k, v) ->
                """"$k":${when(v) {
                    is String -> "\"$v\""
                    is Number, is Boolean -> v.toString()
                    else -> "\"$v\""
                }}"""
            }
        )

        logger.info("{}", jsonLog)
    }

    /**
     * Enhanced error logging
     */
    private fun logError(message: String, error: Throwable, sessionId: String) {
        val errorData = mapOf(
            "sessionId" to sessionId,
            "errorType" to error.javaClass.simpleName,
            "errorMessage" to error.message,
            "timestamp" to Instant.now()
        )

        logger.error("PerceptiveAgent Error: {} - {}", message, errorData, error)
    }

    /**
     * Captures screenshot with retry mechanism
     */
    private suspend fun captureScreenshotWithRetry(context: ExecutionContext): String? {
        return try {
            val screenshot = safeScreenshot()
            if (screenshot != null) {
                logStructured("Screenshot captured successfully", context, mapOf("size" to screenshot.length))
            } else {
                logStructured("Screenshot capture returned null", context)
            }
            screenshot
        } catch (e: Exception) {
            logError("Screenshot capture failed", e, context.sessionId)
            null
        }
    }

    /**
     * Generates action with retry mechanism
     */
    private suspend fun generateStepActionWithRetry(
        message: String,
        context: ExecutionContext,
        interactiveElements: List<InteractiveElement>,
        screenshotB64: String?
    ): ActionDescription? {
        return try {
            // Use overload supplying extracted elements to avoid re-extraction
            tta.generate(message, interactiveElements, screenshotB64)
        } catch (e: Exception) {
            logError("Action generation failed", e, context.sessionId)
            consecutiveFailureCounter.incrementAndGet()
            null
        }
    }

    /**
     * Executes tool call with enhanced error handling and validation
     */
    private suspend fun doExecuteToolCall(
        action: ActionDescription,
        step: Int,
        context: ExecutionContext
    ): String? {
        val toolCall = requireNotNull(action.toolCall) { "Tool call is required" }
        if (config.enablePreActionValidation && !validateToolCall(toolCall)) {
            logStructured(
                "Tool call validation failed",
                context,
                mapOf("toolCall" to toolCall.name, "args" to toolCall.args)
            )
            addToHistory("#$step validation-failed ${toolCall.name}")
            return null
        }

        return try {
            logStructured(
                "Executing tool call", context, mapOf(
                    "toolName" to toolCall.name,
                    "toolArgs" to toolCall.args
                )
            )

            execute(action)
            consecutiveFailureCounter.set(0) // Reset on success

            // Extract summary from InstructionResult
            "${toolCall.name} executed successfully"
        } catch (e: Exception) {
            val failures = consecutiveFailureCounter.incrementAndGet()
            logError("Tool execution failed (consecutive failures: $failures)", e, context.sessionId)

            if (failures >= 3) {
                throw PerceptiveAgentError.PermanentError("Too many consecutive failures at step $step", e)
            }

            null
        }
    }

    /**
     * Validates tool calls before execution
     * High Priority #5: Deny unknown actions by default for security
     */
    private fun validateToolCall(toolCall: ToolCall): Boolean {
        val cacheKey = "${toolCall.name}:${toolCall.args}"
        return validationCache.getOrPut(cacheKey) {
            when (toolCall.name) {
                "navigateTo" -> validateNavigateTo(toolCall.args)
                "click", "fill", "press", "check", "uncheck", "exists", "isVisible", "focus", "scrollTo" -> validateElementAction(
                    toolCall.args
                )

                "waitForNavigation" -> validateWaitForNavigation(toolCall.args)
                "goBack", "goForward", "delay" -> true // These don't need validation
                // High Priority #5: Deny unknown actions by default
                else -> {
                    if (config.denyUnknownActions) {
                        logger.warn("Unknown action blocked: ${toolCall.name}")
                        false
                    } else {
                        logger.warn("Unknown action allowed (config): ${toolCall.name}")
                        true
                    }
                }
            }
        }
    }

    /**
     * Validates navigation actions
     */
    private fun validateNavigateTo(args: Map<String, Any?>): Boolean {
        val url = args["url"]?.toString() ?: return false
        return isSafeUrl(url)
    }

    /**
     * Validates element interaction actions
     * Medium Priority #11: Improved validation with selector syntax checking
     */
    private fun validateElementAction(args: Map<String, Any?>): Boolean {
        val selector = args["selector"]?.toString() ?: return false
        
        // Basic validation
        if (selector.isBlank() || selector.length > config.maxSelectorLength) {
            return false
        }
        
        // Medium Priority #11: Check for common selector syntax patterns
        val hasValidPrefix = selector.startsWith("xpath:") || 
                            selector.startsWith("css:") || 
                            selector.startsWith("#") || 
                            selector.startsWith(".") ||
                            selector.startsWith("//") ||
                            selector.startsWith("fbn:") ||
                            selector.matches(Regex("^[a-zA-Z][a-zA-Z0-9]*$")) // tag name
        
        return hasValidPrefix
    }

    /**
     * Validates waitForNavigation actions
     */
    private fun validateWaitForNavigation(args: Map<String, Any?>): Boolean {
        val oldUrl = args["oldUrl"]?.toString() ?: ""
        val timeout = (args["timeoutMillis"] as? Number)?.toLong() ?: 5000L
        return timeout in 100L..60000L && oldUrl.length < 1000 // Reasonable timeout range and URL length
    }

    /**
     * Handles consecutive no-op scenarios with intelligent backoff
     */
    private suspend fun handleConsecutiveNoOps(consecutiveNoOps: Int, step: Int, context: ExecutionContext): Boolean {
        addToHistory("#$step no-op (consecutive: $consecutiveNoOps)")
        logStructured("No tool calls generated", context, mapOf("consecutiveNoOps" to consecutiveNoOps))

        if (consecutiveNoOps >= config.consecutiveNoOpLimit) {
            logStructured("Too many consecutive no-ops, stopping execution", context)
            // Signal caller to stop loop gracefully
            return true
        }

        val delay = calculateConsecutiveNoOpDelay(consecutiveNoOps)
        delay(delay)
        return false
    }

    /**
     * Calculates delay for consecutive no-ops with exponential backoff
     */
    private fun calculateConsecutiveNoOpDelay(consecutiveNoOps: Int): Long {
        val baseDelay = 250L
        val exponentialDelay = baseDelay * consecutiveNoOps
        return min(exponentialDelay, 5000L) // Cap at 5 seconds
    }

    /**
     * Checks if execution should terminate
     */
    private fun shouldTerminate(parsed: ParsedResponse): Boolean {
        return parsed.taskComplete == true
    }

    /**
     * Handles task completion
     */
    private fun handleTaskCompletion(parsed: ParsedResponse, step: Int, context: ExecutionContext) {
        logStructured(
            "Task completion detected", context, mapOf(
                "taskComplete" to (parsed.taskComplete ?: false)
            )
        )

        addToHistory("#$step complete: taskComplete=${parsed.taskComplete}")
    }

    /**
     * Updates performance metrics
     */
    private fun updatePerformanceMetrics(step: Int, stepStartTime: Instant, success: Boolean) {
        val stepTime = Duration.between(stepStartTime, Instant.now()).toMillis()
        stepExecutionTimes[step] = stepTime

        // Update metrics (simplified for brevity)
        if (success) {
            // Update success metrics
        } else {
            // Update failure metrics
        }
    }

    /**
     * Calculates adaptive delay based on performance metrics
     */
    private fun calculateAdaptiveDelay(): Long {
        if (!config.enableAdaptiveDelays) return 100L // Default delay

        val avgStepTime = stepExecutionTimes.values.average()
        return when {
            avgStepTime < 500 -> 50L  // Fast steps, short delay
            avgStepTime < 2000 -> 100L // Normal steps, standard delay
            else -> 200L // Slow steps, longer delay
        }
    }

    /**
     * Performs memory cleanup
     */
    private fun performMemoryCleanup(context: ExecutionContext) {
        try {
            // Clean up history if it gets too large
            if (_history.size > config.maxHistorySize) {
                val toRemove = _history.size - config.maxHistorySize + 10
                _history.subList(0, toRemove).clear()
            }

            // Clear validation cache periodically
            if (validationCache.size > 1000) {
                validationCache.clear()
            }

            logStructured("Memory cleanup completed", context)
        } catch (e: Exception) {
            logError("Memory cleanup failed", e, context.sessionId)
        }
    }

    /**
     * Enhanced history management
     */
    private fun addToHistory(entry: String) {
        _history.add(entry)
        if (_history.size > config.maxHistorySize * 2) {
            // Remove oldest entries to prevent memory issues
            _history.subList(0, config.maxHistorySize).clear()
        }
    }

    /**
     * Gets current URL with error handling
     */
    private suspend fun getCurrentUrl(): String {
        return runCatching { driver.currentUrl() }.getOrNull().orEmpty()
    }

    /**
     * Builds the full model execution message by concatenating the system prompt, the user/context block,
     * and an optional screenshot marker on separate lines.
     *
     * Result format (lines separated by '\n'):
     *  1) systemPrompt
     *  2) userMsg
     *  3) "[Current page screenshot provided as base64 image]" (only if screenshotB64 != null)
     *
     * Notes:
     * - The base64 screenshot itself is NOT embedded to reduce token usage; only a marker line is added so the model
     *   understands an image attachment is present in the multimodal payload handled elsewhere.
     * - Each call to appendLine adds a trailing newline. When no screenshot is provided, the returned string ends with
     *   a newline after userMsg.
     *
     * Example:
     *   systemPrompt = "You are a browsing agent..."
     *   userMsg = "Goal: Buy a laptop...\nCurrent URL: https://example.com"
     *   screenshotB64 = "iVBORw0KGgo..." (omitted)
     *
     *   Returns:
     *   You are a browsing agent...
     *   Goal: Buy a laptop...
     *   Current URL: https://example.com
     *   [Current page screenshot provided as base64 image]
     *
     * @param systemPrompt Agent system instructions placed at the top of the message
     * @param userMsg Human-readable state/instruction assembled for the current step
     * @param screenshotB64 Optional base64 PNG/JPEG screenshot; if non-null, only a marker line is appended
     * @return A multi-line String ready for the LLM as the text part of a multimodal request
     */
    private fun buildExecutionMessage(systemPrompt: String, userMsg: String, screenshotB64: String?): String {
        return buildString {
            appendLine(systemPrompt)
            appendLine(userMsg)
            if (screenshotB64 != null) {
                appendLine("[Current page screenshot provided as base64 image]")
            }
        }
    }

    /**
     * Generates final summary with enhanced error handling
     */
    private suspend fun generateFinalSummary(instruction: String, context: ExecutionContext): ModelResponse {
        return try {
            val summary = summarize(instruction)
            addToHistory("FINAL ${summary.content.take(200)}")
            persistTranscript(instruction, summary)
            summary
        } catch (e: Exception) {
            logError("Failed to generate final summary", e, context.sessionId)
            ModelResponse("Failed to generate summary: ${e.message}", ResponseState.OTHER)
        }
    }

    private suspend fun buildUserMessage(instruction: String, browserState: BrowserState): String {
        val currentUrl = getCurrentUrl()
        val his = if (_history.isEmpty()) "(无)" else _history.takeLast(min(8, _history.size)).joinToString("\n")
        val interactiveSummary = browserState.domState.json
        return """
此前动作摘要：
$his

可交互元素：
$interactiveSummary

请基于当前页面截图、交互元素与历史动作，规划下一步（严格单步原子动作），若无法推进请输出空 tool_calls。
当前目标：$instruction
当前URL：$currentUrl
		""".trimIndent()
    }

    private data class ParsedResponse(
        val toolCalls: List<ToolCall>,
        val taskComplete: Boolean?,
    )

    private fun parseOperatorResponse(content: String): ParsedResponse {
        val domain = "driver"

        // 1) Try structured JSON with tool_calls
        try {
            val root = JsonParser.parseString(content)
            if (root.isJsonObject) {
                val obj = root.asJsonObject
                val toolCalls = mutableListOf<ToolCall>()
                if (obj.has("tool_calls") && obj.get("tool_calls").isJsonArray) {
                    obj.getAsJsonArray("tool_calls").forEach { el ->
                        if (el.isJsonObject) {
                            val tc = el.asJsonObject
                            val name = tc["name"]?.takeIf { it.isJsonPrimitive }?.asString
                            val args = (tc.getAsJsonObject("args") ?: JsonObject()).entrySet()
                                .associate { (k, v) -> k to jsonElementToKotlin(v) }
                            if (!name.isNullOrBlank()) toolCalls += ToolCall(domain, name, args)
                        }
                    }
                }
                val taskComplete = obj.get("taskComplete")?.takeIf { it.isJsonPrimitive }?.asBoolean
                if (toolCalls.isNotEmpty() || taskComplete != null) {
                    return ParsedResponse(toolCalls.take(1), taskComplete)
                }
            }
        } catch (_: Exception) { /* fall back */
        }

        // 2) Fall back to TTA tool call JSON parser
        return runCatching {
            val calls = tta.parseToolCalls(content).map { ToolCall(domain, it.name, it.args) }
            ParsedResponse(calls.take(1), null)
        }.getOrElse { ParsedResponse(emptyList(), null) }
    }

    private fun jsonElementToKotlin(e: JsonElement): Any? = when {
        e.isJsonNull -> null
        e.isJsonPrimitive -> {
            val p = e.asJsonPrimitive
            when {
                p.isBoolean -> p.asBoolean
                p.isNumber -> {
                    val n = p.asNumber
                    val d = n.toDouble()
                    val i = n.toInt(); if (d == i.toDouble()) i else d
                }

                else -> p.asString
            }
        }

        e.isJsonArray -> e.asJsonArray.map { jsonElementToKotlin(it) }
        e.isJsonObject -> e.asJsonObject.entrySet().associate { it.key to jsonElementToKotlin(it.value) }
        else -> null
    }

    /**
     * Enhanced URL validation with comprehensive safety checks
     * Medium Priority #12: Made configurable for localhost and ports
     */
    private fun isSafeUrl(url: String): Boolean {
        if (url.isBlank()) return false

        if (!URLUtils.isStandard(url)) {
            return false
        }

        return runCatching {
            val uri = URI(url)
            val scheme = uri.scheme?.lowercase()

            // Only allow http and https schemes
            if (scheme !in setOf("http", "https")) {
                logStructured(
                    "Blocked unsafe URL scheme", ExecutionContext(uuid.toString(), 0, "url_validation", ""),
                    mapOf("scheme" to (scheme ?: "null"), "url" to url.take(50))
                )
                return false
            }

            // Additional safety checks
            val host = uri.host?.lowercase() ?: return false

            // Medium Priority #12: Configurable localhost blocking
            if (!config.allowLocalhost) {
                val dangerousPatterns = listOf("localhost", "127.0.0.1", "0.0.0.0", "::1")
                if (dangerousPatterns.any { host.contains(it) }) {
                    logStructured(
                        "Blocked localhost URL (config)", ExecutionContext(uuid.toString(), 0, "url_validation", ""),
                        mapOf("host" to host, "reason" to "localhost_blocked")
                    )
                    return false
                }
            }

            // Medium Priority #12: Validate port with configurable whitelist
            val port = uri.port
            if (port != -1 && port !in config.allowedPorts) {
                logStructured(
                    "Blocked URL with non-whitelisted port", ExecutionContext(uuid.toString(), 0, "url_validation", ""),
                    mapOf("port" to port, "host" to host, "allowedPorts" to config.allowedPorts)
                )
                return false
            }

            true
        }.getOrDefault(false)
    }

    /**
     * Enhanced screenshot capture with comprehensive error handling
     */
    private suspend fun safeScreenshot(): String? {
        val currentUrl = getCurrentUrl()
        val context = ExecutionContext(uuid.toString(), 0, "screenshot", currentUrl)

        return runCatching {
            logStructured("Attempting to capture screenshot", context)
            val screenshot = driver.captureScreenshot()
            if (screenshot != null) {
                logStructured("Screenshot captured successfully", context, mapOf("size" to screenshot.length))
            } else {
                logStructured("Screenshot capture returned null", context)
            }
            screenshot
        }.onFailure { e ->
            logError("Screenshot capture failed", e, context.sessionId)
        }.getOrNull()
    }

    /**
     * Enhanced screenshot saving with error handling and validation
     */
    private suspend fun saveStepScreenshot(b64: String) {
        val currentUrl = getCurrentUrl()
        val context = ExecutionContext(uuid.toString(), 0, "save_screenshot", currentUrl)

        runCatching {
            // Validate base64 string
            if (b64.length > 50 * 1024 * 1024) { // 50MB limit
                logStructured("Screenshot too large, skipping save", context, mapOf("size" to b64.length))
                return
            }

            val ts = Instant.now().toEpochMilli()
            val p = baseDir.resolve("screenshot-${ts}.b64")
            logStructured("Saving step screenshot", context, mapOf("path" to p.toString()))

            Files.writeString(p, b64)
            logStructured("Screenshot saved successfully", context, mapOf("size" to b64.length))
        }.onFailure { e ->
            logError("Save screenshot failed", e, context.sessionId)
        }
    }

    /**
     * Enhanced transcript persistence with comprehensive logging
     */
    private suspend fun persistTranscript(instruction: String, finalResp: ModelResponse) {
        val currentUrl = getCurrentUrl()
        val context = ExecutionContext(uuid.toString(), 0, "persist_transcript", currentUrl)

        runCatching {
            val ts = Instant.now().toEpochMilli()
            val log = baseDir.resolve("session-${uuid}-${ts}.log")
            logStructured("Persisting execution transcript", context, mapOf("path" to log.toString()))

            val sb = StringBuilder()
            sb.appendLine("SESSION_ID: ${uuid}")
            sb.appendLine("TIMESTAMP: ${Instant.now()}")
            sb.appendLine("INSTRUCTION: $instruction")
            sb.appendLine("RESPONSE_STATE: ${finalResp.state}")
            sb.appendLine("EXECUTION_HISTORY:")
            _history.forEach { sb.appendLine(it) }
            sb.appendLine()
            sb.appendLine("FINAL_SUMMARY:")
            sb.appendLine(finalResp.content)
            sb.appendLine()
            sb.appendLine("PERFORMANCE_METRICS:")
            sb.appendLine("Total steps: ${performanceMetrics.totalSteps}")
            sb.appendLine("Successful actions: ${performanceMetrics.successfulActions}")
            sb.appendLine("Failed actions: ${performanceMetrics.failedActions}")
            sb.appendLine("Retry count: ${retryCounter.get()}")
            sb.appendLine("Consecutive failures: ${consecutiveFailureCounter.get()}")

            Files.writeString(log, sb.toString())
            logStructured(
                "Transcript persisted successfully", context,
                mapOf("lines" to _history.size + 10, "path" to log.toString())
            )
        }.onFailure { e ->
            logError("Failed to persist transcript", e, context.sessionId)
        }
    }

    private fun buildSummaryPrompt(goal: String): Pair<String, String> {
        val system = "你是总结助理，请基于执行轨迹对原始目标进行总结，输出 JSON。"
        val user = buildString {
            appendLine("原始目标：$goal")
            appendLine("执行轨迹(按序)：")
            _history.forEach { appendLine(it) }
            appendLine()
            appendLine("""请严格输出 JSON：{"taskComplete":bool,"summary":string,"keyFindings":[string],"nextSuggestions":[string]} 无多余文字。""")
        }
        return system to user
    }

    /**
     * Enhanced summary generation with error handling
     */
    private suspend fun summarize(goal: String): ModelResponse {
        val currentUrl = getCurrentUrl()
        val context = ExecutionContext(uuid.toString(), 0, "summarize", currentUrl)

        return try {
            val (system, user) = buildSummaryPrompt(goal)
            logStructured("Generating final summary", context)

            val response = tta.chatModel.callUmSm(user, system)

            logStructured(
                "Summary generated successfully", context, mapOf(
                    "responseLength" to response.content.length,
                    "responseState" to response.state
                )
            )

            response
        } catch (e: Exception) {
            logError("Summary generation failed", e, context.sessionId)
            ModelResponse(
                "Failed to generate summary: ${e.message}",
                ResponseState.OTHER
            )
        }
    }
}<|MERGE_RESOLUTION|>--- conflicted
+++ resolved
@@ -1,23 +1,19 @@
 package ai.platon.pulsar.agentic.ai.agent
 
 import ai.platon.pulsar.agentic.ai.PromptBuilder
+import ai.platon.pulsar.agentic.ai.tta.TextToAction
+import ai.platon.pulsar.browser.driver.chrome.dom.BrowserState
+import ai.platon.pulsar.browser.driver.chrome.dom.DomDebug
+import ai.platon.pulsar.browser.driver.chrome.dom.model.SnapshotOptions
+import ai.platon.pulsar.common.AppPaths
+import ai.platon.pulsar.common.getLogger
+import ai.platon.pulsar.external.ModelResponse
+import ai.platon.pulsar.external.ResponseState
+import ai.platon.pulsar.skeleton.ai.*
 import ai.platon.pulsar.agentic.ai.tta.ActionDescription
 import ai.platon.pulsar.agentic.ai.tta.InstructionResult
 import ai.platon.pulsar.agentic.ai.tta.InteractiveElement
-import ai.platon.pulsar.agentic.ai.tta.TextToAction
-import ai.platon.pulsar.browser.driver.chrome.dom.BrowserState
-import ai.platon.pulsar.browser.driver.chrome.dom.DomDebug
-import ai.platon.pulsar.browser.driver.chrome.dom.Locator
-import ai.platon.pulsar.browser.driver.chrome.dom.model.SnapshotOptions
-import ai.platon.pulsar.common.AppPaths
-import ai.platon.pulsar.common.Strings
-import ai.platon.pulsar.common.getLogger
-import ai.platon.pulsar.common.urls.URLUtils
-import ai.platon.pulsar.external.ModelResponse
-import ai.platon.pulsar.external.ResponseState
-import ai.platon.pulsar.skeleton.ai.*
 import ai.platon.pulsar.skeleton.crawl.fetch.driver.AbstractWebDriver
-import ai.platon.pulsar.skeleton.crawl.fetch.driver.ToolCall
 import ai.platon.pulsar.skeleton.crawl.fetch.driver.ToolCallExecutor
 import ai.platon.pulsar.skeleton.crawl.fetch.driver.WebDriver
 import com.fasterxml.jackson.databind.node.JsonNodeFactory
@@ -116,91 +112,56 @@
 
     override suspend fun act(observe: ObserveResult): ActResult {
         val method = observe.method?.trim().orEmpty()
-        val locator = Locator.parse(observe.locator)
-        // Use the correct type for arguments from ObserveResult
-        val argsMap: Map<String, String> = observe.arguments ?: emptyMap()
+        val selector = observe.locator.trim()
+        val argsList = observe.arguments ?: emptyList()
 
         if (method.isBlank()) {
-            val msg = "No actionable method provided in ObserveResult for locator: $locator"
+            val msg = "No actionable method provided in ObserveResult for selector: $selector"
             addToHistory(msg)
             return ActResult(success = false, message = msg, action = observe.description)
         }
 
-        // Build a minimal ToolCall-like map for validation and execution
+        // Build a minimal ToolCall-like map for validation
         val toolArgs = mutableMapOf<String, Any?>()
-        // Copy provided arguments first (string values)
-        argsMap.forEach { (k, v) -> toolArgs[k] = v }
-
-        // Inject selector only when the action targets an element
+        // Inject selector when the action likely targets an element
         val selectorActions = ToolCallExecutor.SELECTOR_ACTIONS
-
-        val domain = "driver"
-        val methodName = method
-        val backendNodeId = observe.backendNodeId
-        // backend selector is supported since 20251020
-        val selector = observe.backendNodeId?.let { "backend:$backendNodeId" }
-        if (methodName in selectorActions) {
-            // val selector = locator?.absoluteSelector ?: toolArgs["selector"]?.toString()
+        val noSelectorActions = ToolCallExecutor.NO_SELECTOR_ACTIONS
+
+        val lowerMethod = method
+        val finalArgsList = mutableListOf<String>()
+        if (lowerMethod !in noSelectorActions) {
             toolArgs["selector"] = selector
-            if (selector == null) {
-                val msg = "A selector is required for $locator | $observe"
-                addToHistory(msg)
-                return ActResult(success = false, message = msg, action = observe.description)
-            }
-        }
+            // Prepend selector into function call args for element actions
+            finalArgsList += selector
+        }
+        // Append original arguments (as-is, in order)
+        finalArgsList += argsList
 
         // For waitForNavigation validation, provide oldUrl if not present
-        if (methodName == "waitForNavigation") {
-            if (toolArgs["oldUrl"]?.toString().isNullOrBlank()) {
-                toolArgs["oldUrl"] = driver.currentUrl()
-            }
-            // Provide a reasonable default timeout if not set
-            if (toolArgs["timeoutMillis"] == null) {
-                toolArgs["timeoutMillis"] = 5000L
-            }
-        }
-<<<<<<< HEAD
-
-        // For navigateTo safety, validate URL; map a single unnamed arg to url if necessary
-        if (methodName == "navigateTo") {
-            if (!toolArgs.containsKey("url")) {
-                // Heuristic: if only one argument exists, treat it as url
-                val onlyArgValue = argsMap.values.firstOrNull()
-                if (!onlyArgValue.isNullOrBlank()) toolArgs["url"] = onlyArgValue
-            }
-            val url = toolArgs["url"]?.toString().orEmpty()
-            if (!isSafeUrl(url)) {
-                val msg = "Blocked unsafe URL: $url"
-=======
+        if (lowerMethod == "waitForNavigation") {
+            toolArgs["oldUrl"] = runCatching { driver.currentUrl() }.getOrDefault("")
+        }
         // For navigateTo safety, validate URL if present
         if (lowerMethod == "navigateTo" && finalArgsList.isNotEmpty()) {
             if (!actionValidator.isSafeUrl(finalArgsList.first())) {
                 val msg = "Blocked unsafe URL: ${finalArgsList.first()}"
->>>>>>> cb72f407
                 addToHistory(msg)
                 return ActResult(false, msg, action = observe.description)
             }
         }
 
-        // Pre-action validation (lightweight), reuse local ToolCall(data) class
+        // Pre-action validation (lightweight)
         if (config.enablePreActionValidation) {
-<<<<<<< HEAD
-            val ok = validateToolCall(ToolCall(domain, methodName, toolArgs))
-            if (!ok) {
-                val msg = "Tool call validation failed for $methodName with selector ${locator?.absoluteSelector?.take(120)}"
-                logStructured(
-=======
             val ok = actionValidator.validateToolCall(ToolCall(lowerMethod, toolArgs))
             if (!ok) {
                 val msg = "Tool call validation failed for $lowerMethod with selector ${selector.take(120)}"
                 structuredLogger.log(
->>>>>>> cb72f407
                     msg,
                     ExecutionContext(
                         uuid.toString(),
                         0,
                         "observe_act",
-                        driver.currentUrl()
+                        runCatching { driver.currentUrl() }.getOrDefault("")
                     )
                 )
                 addToHistory(msg)
@@ -208,37 +169,39 @@
             }
         }
 
-        // Prefer using ToolCallExecutor's canonical driver line builder
-        val toolCall = ToolCall(
-            domain = "driver",
-            name = methodName,
-            args = toolArgs
-        )
+        // Build dispatcher-compatible function call: driver.method('arg1','arg2',...)
+        fun escArg(s: String): String {
+            // Use single quotes; escape any existing single quotes and backslashes
+            return "'" + s.replace("\\", "\\\\").replace("'", "\\'") + "'"
+        }
+
+        val callArgs = finalArgsList.joinToString(",") { escArg(it) }
+        val functionCall = "driver.$lowerMethod($callArgs)"
 
         // Execute via WebDriver dispatcher
         return try {
             val actionDesc = ActionDescription(
-                expressions = listOf(),
-                toolCall = toolCall,
+                functionCalls = listOf(functionCall),
+                selectedElement = null,
                 modelResponse = ModelResponse(
                     content = "ObserveResult action: ${observe.description}",
                     state = ResponseState.STOP
                 )
             )
-            execute(actionDesc)
-
-            val msg = "Action [$methodName] executed on selector: $locator".trim()
-            addToHistory("observe.act -> ${toolCall.name}")
+            val result = execute(actionDesc)
+
+            val msg = "Action [$method] executed on selector: $selector".trim()
+            addToHistory("observe.act -> $functionCall")
             ActResult(
                 success = true,
                 message = msg,
-                action = toolCall.name
+                action = functionCall
             )
         } catch (e: Exception) {
             logError("observe.act execution failed", e, uuid.toString())
             val msg = e.message ?: "Execution failed"
-            addToHistory("observe.act FAIL $methodName ${locator?.absoluteSelector?.take(80)} -> $msg")
-            ActResult(success = false, message = msg, action = "$methodName $locator")
+            addToHistory("observe.act FAIL ${method} ${selector.take(80)} -> ${msg}")
+            ActResult(success = false, message = msg, action = "${method} ${selector}")
         }
     }
 
@@ -357,31 +320,13 @@
     }
 
     protected suspend fun execute(action: ActionDescription): InstructionResult {
-        val toolCall = action.toolCall
-        if (toolCall == null) {
+        if (action.functionCalls.isEmpty()) {
             return InstructionResult(listOf(), listOf(), action.modelResponse)
         }
-<<<<<<< HEAD
-
-        val dispatcher = ToolCallExecutor()
-        val result = dispatcher.execute(toolCall, driver)
-        return InstructionResult(action.expressions, listOf(result), action.modelResponse)
-    }
-
-    protected suspend fun executeLegacy(action: ActionDescription): InstructionResult {
-        if (action.expressions.isEmpty()) {
-            return InstructionResult(listOf(), listOf(), action.modelResponse)
-        }
-        val functionCalls = action.expressions.take(1)
-        val dispatcher = ToolCallExecutor()
-        val functionResults = functionCalls.map { fc -> dispatcher.execute(fc, driver) }
-        return InstructionResult(action.expressions, functionResults, action.modelResponse)
-=======
         // High Priority #7: Execute all tool calls instead of just first one
         val functionCalls = action.functionCalls
         val functionResults = functionCalls.map { fc -> toolCallExecutor.execute(fc, driver) }
         return InstructionResult(action.functionCalls, functionResults, action.modelResponse)
->>>>>>> cb72f407
     }
 
     private suspend fun doObserve(options: ObserveOptions): List<ObserveResult> {
@@ -403,15 +348,9 @@
     private suspend fun doObserveAct(action: ActionOptions): ActResult {
         // 1) Build instruction for action-oriented observe
         val toolCalls = ToolCallExecutor.SUPPORTED_TOOL_CALLS
-<<<<<<< HEAD
-        val instruction = promptBuilder.buildToolUsePrompt(action.action, toolCalls, action.variables)
-        require(instruction.contains("click")) {
-            "Instruction must contains tool list for action: $action"
-=======
         val instruction = promptBuilder.buildActObservePrompt(action.action, toolCalls, action.variables)
         require(instruction.contains("(")) {
             "Instruction must contain tool list for action: $action"
->>>>>>> cb72f407
         }
 
         // 2) Optional settle wait before observing DOM (if provided)
@@ -504,10 +443,12 @@
                 inference.observe(params)
             }
             val results = internalResults.elements.map { ele ->
-                // Multi selectors are supported: `cssPath`, `xpath:`, `backend:`, `node:`, `hash:`, `fbn`, `index`
-                val selector = ele.selector.trim()
-                val frameIdIndex = selector.substringBefore("/").toIntOrNull()
-                val backendNodeId = selector.substringAfterLast("/").toIntOrNull()
+                // The format of elementId: `\d+/\d+`
+
+                // Multi selectors are supported: `xpath:`, `backend:`, `node:`, `hash:`
+                val locator = ele.locator
+                val frameIdIndex = locator.substringBefore("/").toIntOrNull()
+                val backendNodeId = locator.substringAfterLast("/").toIntOrNull()
                 val frameId = frameIdIndex?.let { browserState.domState.frameIds[it] }
                 val fbnLocator = "fbn:$frameId/$backendNodeId"
                 val node = browserState.domState.selectorMap[fbnLocator]
@@ -517,7 +458,7 @@
                 // Use xpath here
                 val xpathLocator = node?.xpath?.let { "xpath:$it" } ?: ""
                 ObserveResult(
-                    locator = xpathLocator.trim(),
+                    locator = xpathLocator,
                     description = ele.description,
                     backendNodeId = backendNodeId,
                     method = ele.method?.ifBlank { null },
@@ -570,11 +511,11 @@
     }
 
     private fun logExtractStart(instruction: String, requestId: String) {
-        logger.info("extract.start requestId={} instruction='{}'", requestId.take(8), Strings.compactWhitespaces(instruction, 120))
+        logger.info("extract.start requestId={} instruction='{}'", requestId.take(8), instruction.take(120))
     }
 
     private fun logObserveStart(instruction: String, requestId: String) {
-        logger.info("observe.start requestId={} instruction='{}'", requestId.take(8), Strings.compactWhitespaces(instruction, 120))
+        logger.info("observe.start requestId={} instruction='{}'", requestId.take(8), instruction.take(120))
     }
 
     private fun addHistoryExtract(instruction: String, requestId: String, success: Boolean) {
@@ -601,20 +542,20 @@
                 return doResolveProblem(action, sessionId, startTime, attempt)
             } catch (e: PerceptiveAgentError.TransientError) {
                 lastError = e
-                logError("Transient error on attempt ${attempt + 1}", e, sessionId)
+                logError("Transient error on attempt ${'$'}{attempt + 1}", e, sessionId)
                 if (attempt < config.maxRetries) {
                     val delay = calculateRetryDelay(attempt)
                     delay(delay)
                 }
             } catch (e: PerceptiveAgentError.TimeoutError) {
                 lastError = e
-                logError("Timeout error on attempt ${attempt + 1}", e, sessionId)
+                logError("Timeout error on attempt ${'$'}{attempt + 1}", e, sessionId)
                 if (attempt < config.maxRetries) {
                     delay(config.baseRetryDelayMs)
                 }
             } catch (e: Exception) {
                 lastError = e
-                logError("Unexpected error on attempt ${attempt + 1}", e, sessionId)
+                logError("Unexpected error on attempt ${'$'}{attempt + 1}", e, sessionId)
                 if (shouldRetryError(e) && attempt < config.maxRetries) {
                     val delay = calculateRetryDelay(attempt)
                     delay(delay)
@@ -627,7 +568,7 @@
 
         return ActResult(
             success = false,
-            message = "Failed after ${config.maxRetries + 1} attempts. Last error: ${lastError?.message}",
+            message = "Failed after ${'$'}{config.maxRetries + 1} attempts. Last error: ${'$'}{lastError?.message}",
             action = action.action
         )
     }
@@ -732,7 +673,7 @@
                 consecutiveNoOps = 0
 
                 // Execute the tool call with enhanced error handling
-                val execSummary = doExecuteToolCall(stepActionResult, step, stepContext)
+                val execSummary = doExecuteToolCall(toolCall, stepActionResult, step, stepContext)
 
                 if (execSummary != null) {
                     addToHistory("#$step $execSummary")
@@ -788,11 +729,11 @@
     private fun classifyError(e: Exception, step: Int): PerceptiveAgentError {
         return when (e) {
             is PerceptiveAgentError -> e
-            is TimeoutException -> PerceptiveAgentError.TimeoutError("Step $step timed out", e)
-            is SocketTimeoutException -> PerceptiveAgentError.TimeoutError("Network timeout at step $step", e)
-            is ConnectException -> PerceptiveAgentError.TransientError("Connection failed at step $step", e)
+            is TimeoutException -> PerceptiveAgentError.TimeoutError("Step ${'$'}step timed out", e)
+            is SocketTimeoutException -> PerceptiveAgentError.TimeoutError("Network timeout at step ${'$'}step", e)
+            is ConnectException -> PerceptiveAgentError.TransientError("Connection failed at step ${'$'}step", e)
             is UnknownHostException -> PerceptiveAgentError.TransientError(
-                "DNS resolution failed at step $step",
+                "DNS resolution failed at step ${'$'}step",
                 e
             )
 
@@ -860,7 +801,7 @@
         additionalData: Map<String, Any> = emptyMap()
     ) {
         if (!config.enableStructuredLogging) {
-            logger.info("{} - {}", context.sessionId.take(8), Strings.compactWhitespaces(message, 200))
+            logger.info("{} - {}", context.sessionId.take(8), message)
             return
         }
 
@@ -931,7 +872,7 @@
     ): ActionDescription? {
         return try {
             // Use overload supplying extracted elements to avoid re-extraction
-            tta.generate(message, interactiveElements, screenshotB64)
+            tta.generateWebDriverAction(message, interactiveElements, screenshotB64)
         } catch (e: Exception) {
             logError("Action generation failed", e, context.sessionId)
             consecutiveFailureCounter.incrementAndGet()
@@ -943,11 +884,11 @@
      * Executes tool call with enhanced error handling and validation
      */
     private suspend fun doExecuteToolCall(
+        toolCall: ToolCall,
         action: ActionDescription,
         step: Int,
         context: ExecutionContext
     ): String? {
-        val toolCall = requireNotNull(action.toolCall) { "Tool call is required" }
         if (config.enablePreActionValidation && !validateToolCall(toolCall)) {
             logStructured(
                 "Tool call validation failed",
@@ -1242,14 +1183,14 @@
 		""".trimIndent()
     }
 
+    private data class ToolCall(val name: String, val args: Map<String, Any?>)
+
     private data class ParsedResponse(
         val toolCalls: List<ToolCall>,
         val taskComplete: Boolean?,
     )
 
     private fun parseOperatorResponse(content: String): ParsedResponse {
-        val domain = "driver"
-
         // 1) Try structured JSON with tool_calls
         try {
             val root = JsonParser.parseString(content)
@@ -1263,7 +1204,7 @@
                             val name = tc["name"]?.takeIf { it.isJsonPrimitive }?.asString
                             val args = (tc.getAsJsonObject("args") ?: JsonObject()).entrySet()
                                 .associate { (k, v) -> k to jsonElementToKotlin(v) }
-                            if (!name.isNullOrBlank()) toolCalls += ToolCall(domain, name, args)
+                            if (!name.isNullOrBlank()) toolCalls += ToolCall(name, args)
                         }
                     }
                 }
@@ -1277,7 +1218,7 @@
 
         // 2) Fall back to TTA tool call JSON parser
         return runCatching {
-            val calls = tta.parseToolCalls(content).map { ToolCall(domain, it.name, it.args) }
+            val calls = tta.parseToolCalls(content).map { ToolCall(it.name, it.args) }
             ParsedResponse(calls.take(1), null)
         }.getOrElse { ParsedResponse(emptyList(), null) }
     }
@@ -1309,10 +1250,6 @@
      */
     private fun isSafeUrl(url: String): Boolean {
         if (url.isBlank()) return false
-
-        if (!URLUtils.isStandard(url)) {
-            return false
-        }
 
         return runCatching {
             val uri = URI(url)
