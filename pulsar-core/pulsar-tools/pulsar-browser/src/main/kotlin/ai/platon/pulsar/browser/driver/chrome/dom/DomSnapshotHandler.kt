package ai.platon.pulsar.browser.driver.chrome.dom

import ai.platon.cdt.kt.protocol.commands.DOMSnapshot
import ai.platon.pulsar.browser.driver.chrome.RemoteDevTools
import ai.platon.pulsar.browser.driver.chrome.dom.model.DOMRect
import ai.platon.pulsar.browser.driver.chrome.dom.model.SnapshotNodeEx
import ai.platon.pulsar.common.getLogger

/**
 * Handler for DOMSnapshot domain operations.
 * Captures and processes layout snapshots with style and rect information.
 */
class DomSnapshotHandler(private val devTools: RemoteDevTools) {
    private val logger = getLogger(this)
    private val tracer get() = logger.takeIf { it.isTraceEnabled }

    private val domSnapshot: DOMSnapshot get() = devTools.domSnapshot

    /**
     * Enhanced capture with absolute coordinates and stacking context analysis.
     * This method provides comprehensive layout information for interaction indices.
     */
    suspend fun captureEnhanced(
        includeStyles: Boolean = true,
        includePaintOrder: Boolean = true,
        includeDomRects: Boolean = true,
        includeAbsoluteCoords: Boolean = true
    ): Map<Int, SnapshotNodeEx> {
        val computed = if (includeStyles) REQUIRED_COMPUTED_STYLES else emptyList()
        val capture = try {
            domSnapshot.captureSnapshot(
                computed,
                /* includePaintOrder */ includePaintOrder,
                /* includeDOMRects */ includeDomRects,
                /* includeBlendedBackgroundColors */ null,
                /* includeTextColorOpacities */ null,
            )
        } catch (e: Exception) {
            logger.warn("DOMSnapshot.captureSnapshot failed | err={}", e.toString())
            tracer?.debug("captureSnapshot exception", e)
            return emptyMap()
        }

        val byBackend = mutableMapOf<Int, SnapshotNodeEx>()
        val strings = capture.strings ?: emptyList()

        var totalRows = 0
        for (doc in capture.documents ?: emptyList()) {
            val nodeTree = doc.nodes ?: continue
            val layout = doc.layout ?: continue

            val backendIds: List<Int> = nodeTree.backendNodeId ?: emptyList()
            val nodeIndex: List<Int> = layout.nodeIndex ?: emptyList()

            val bounds = layout.bounds ?: emptyList()
            // The offset rect of nodes. Only available when includeDOMRects is set to true
            val offsetRects = layout.offsetRects
            val scrollRects = layout.scrollRects ?: emptyList()
            val clientRects = layout.clientRects ?: emptyList()
            val paintOrders = if (includePaintOrder) layout.paintOrders ?: emptyList() else emptyList()

            val rows = nodeIndex.size
            totalRows += rows

            // Build style maps per layout row
            val stylesIdx = layout.styles ?: emptyList()
            val styleMaps: List<Map<String, String>> = if (includeStyles && layout.styles != null) {
                stylesIdx.map { idxs ->
                    val m = mutableMapOf<String, String>()
                    var i = 0
                    while (i + 1 < idxs.size) {
                        val k = strings.getOrNull(idxs[i]) ?: ""
                        val v = strings.getOrNull(idxs[i + 1]) ?: ""
                        if (k.isNotEmpty()) m[k] = v
                        i += 2
                    }
                    m
                }
            } else {
                List(rows) { emptyMap() }
            }

            // Analyze stacking contexts
            val stackingContexts: List<Int> = layout.stackingContexts?.index?.let { rareIndices ->
                if (rareIndices.isEmpty()) {
                    emptyList()
                } else {
                    val flags = IntArray(rows)
                    rareIndices.forEach { idx ->
                        if (idx in 0 until rows) {
                            flags[idx] = 1
                        }
                    }
                    flags.toList()
                }
            } ?: emptyList()

            for (row in 0 until rows) {
                val nIdx = nodeIndex.getOrNull(row) ?: continue
                val backendId = backendIds.getOrNull(nIdx) ?: continue

                // Extract cursor and clickability from styles
                val styles = styleMaps.getOrNull(row) ?: emptyMap()
                val cursor = styles["cursor"]
                val isClickable = cursor in setOf("pointer", "hand")

                // CDP layout.bounds are already document-absolute; treat them as absoluteBounds directly
                val boundsRect = DOMRect.fromBoundsArray(bounds.getOrNull(row) ?: emptyList())
                val absoluteBounds = if (includeAbsoluteCoords) boundsRect else null

                val snap = SnapshotNodeEx(
                    isClickable = isClickable,
                    cursorStyle = cursor,
                    bounds = boundsRect,
                    clientRects = DOMRect.fromRectArray(clientRects.getOrNull(row) ?: emptyList()),
                    scrollRects = DOMRect.fromRectArray(scrollRects.getOrNull(row) ?: emptyList()),
                    computedStyles = styles.takeIf { it.isNotEmpty() },
                    paintOrder = paintOrders.getOrNull(row),
                    stackingContexts = stackingContexts.getOrNull(row),
                    absoluteBounds = absoluteBounds
                )

                byBackend[backendId] = snap
            }
        }
<<<<<<< HEAD
        tracer?.debug("DOMSnapshot captured | entries={} rowsApprox={} styles={} paintOrder={}", byBackend.size, totalRows, includeStyles, includePaintOrder)
        return byBackend
    }

    /**
     * Get viewport bounds for absolute coordinate calculation.
     */
    private suspend fun getViewportBounds(): DOMRect {
        suspend fun evalNumber(expr: String, fallback: Double): Double = try {
            val ro = devTools.runtime.evaluate(expr)
            ro?.result?.value?.toString()?.toDoubleOrNull() ?: ro?.result?.unserializableValue?.toDoubleOrNull() ?: fallback
        } catch (e: Exception) {
            tracer?.debug("Runtime.evaluate failed | expr={} err={}", expr, e.toString())
            fallback
        }
        val w = evalNumber("window.innerWidth", 1024.0)
        val h = evalNumber("window.innerHeight", 768.0)
        return DOMRect(x = 0.0, y = 0.0, width = w, height = h)
    }
=======
>>>>>>> da848b11

        logger.info("Bounds summary: {}", DomDebug.summarize(byBackend))

        tracer?.debug("DOMSnapshot captured | entries={} rowsApprox={} styles={} paintOrder={}", byBackend.size, totalRows, includeStyles, includePaintOrder)
        return byBackend
    }

    /**
     * Build a mapping from backendNodeId to EnhancedSnapshotNode.
     * This is the primary method for associating snapshot data with DOM nodes.
     */
    suspend fun captureByBackendNodeId(
        includeStyles: Boolean = true,
        includePaintOrder: Boolean = true,
        includeDomRects: Boolean = true
    ): Map<Int, SnapshotNodeEx> {
        val computed = if (includeStyles) REQUIRED_COMPUTED_STYLES else emptyList()
        val capture = try {
            domSnapshot.captureSnapshot(
                computed,
                /* includePaintOrder */ includePaintOrder,
                /* includeDOMRects */ includeDomRects,
                /* includeBlendedBackgroundColors */ null,
                /* includeTextColorOpacities */ null,
            )
        } catch (e: Exception) {
            logger.warn("DOMSnapshot.captureSnapshot failed | err={}", e.toString())
            tracer?.debug("captureByBackendNodeId exception", e)
            return emptyMap()
        }

        val byBackend = mutableMapOf<Int, SnapshotNodeEx>()
        val strings = capture.strings ?: emptyList()

        for (doc in capture.documents ?: emptyList()) {
            val nodeTree = doc.nodes ?: continue
            val layout = doc.layout ?: continue

            val backendIds: List<Int> = nodeTree.backendNodeId ?: emptyList()
            val nodeIndex: List<Int> = layout.nodeIndex ?: emptyList()

            val bounds = layout.bounds ?: emptyList()
            val scrollRects = layout.scrollRects ?: emptyList()
            val clientRects = layout.clientRects ?: emptyList()
            val paintOrders = if (includePaintOrder) layout.paintOrders ?: emptyList() else emptyList()

            val rows = nodeIndex.size

            // Build style maps per layout row if requested
            val stylesIdx = layout.styles ?: emptyList()
            val styleMaps: List<Map<String, String>> = if (includeStyles && layout.styles != null) {
                stylesIdx.map { idxs ->
                    // idxs are indices into capture.strings as alternating name/value pairs
                    val m = mutableMapOf<String, String>()
                    var i = 0
                    while (i + 1 < idxs.size) {
                        val k = strings.getOrNull(idxs[i]) ?: ""
                        val v = strings.getOrNull(idxs[i + 1]) ?: ""
                        if (k.isNotEmpty()) m[k] = v
                        i += 2
                    }
                    m
                }
            } else {
                List(rows) { emptyMap() }
            }

            val stackingContexts: List<Int> = layout.stackingContexts?.index?.let { rareIndices ->
                if (rareIndices.isEmpty()) {
                    emptyList()
                } else {
                    val flags = IntArray(rows)
                    rareIndices.forEach { idx ->
                        if (idx in 0 until rows) {
                            flags[idx] = 1
                        }
                    }
                    flags.toList()
                }
            } ?: emptyList()

            for (row in 0 until rows) {
                val nIdx = nodeIndex.getOrNull(row) ?: continue
                val backendId = backendIds.getOrNull(nIdx) ?: continue

                // Extract cursor and clickability from styles
                val styles = styleMaps.getOrNull(row) ?: emptyMap()
                val cursor = styles["cursor"]
                val isClickable = cursor in setOf("pointer", "hand")

                val snap = SnapshotNodeEx(
                    isClickable = isClickable,
                    cursorStyle = cursor,
                    bounds = DOMRect.fromBoundsArray(bounds.getOrNull(row) ?: emptyList()),
                    clientRects = DOMRect.fromRectArray(clientRects.getOrNull(row) ?: emptyList()),
                    scrollRects = DOMRect.fromRectArray(scrollRects.getOrNull(row) ?: emptyList()),
                    computedStyles = styles.takeIf { it.isNotEmpty() },
                    paintOrder = paintOrders.getOrNull(row),
                    stackingContexts = stackingContexts.getOrNull(row)
                )

                byBackend[backendId] = snap
            }
        }
        tracer?.debug("Snapshot lookup built | entries={} styles={} paintOrder={}", byBackend.size, includeStyles, includePaintOrder)
        return byBackend
    }

    companion object {
        /**
         * Required computed styles for proper visibility, scroll detection, and absolute positioning.
         */
        val REQUIRED_COMPUTED_STYLES = listOf(
            "display",
            "visibility",
            "opacity",
            "overflow",
            "overflow-x",
            "overflow-y",
            "cursor",
            "pointer-events",
            "position",
            "transform",
            "z-index",
            "top",
            "left",
            "right",
            "bottom",
            "width",
            "height",
            "margin-top",
            "margin-left",
            "margin-right",
            "margin-bottom",
            "padding-top",
            "padding-left",
            "padding-right",
            "padding-bottom"
        )
    }
}<|MERGE_RESOLUTION|>--- conflicted
+++ resolved
@@ -1,10 +1,10 @@
 package ai.platon.pulsar.browser.driver.chrome.dom
 
-import ai.platon.cdt.kt.protocol.commands.DOMSnapshot
 import ai.platon.pulsar.browser.driver.chrome.RemoteDevTools
 import ai.platon.pulsar.browser.driver.chrome.dom.model.DOMRect
 import ai.platon.pulsar.browser.driver.chrome.dom.model.SnapshotNodeEx
 import ai.platon.pulsar.common.getLogger
+import com.github.kklisura.cdt.protocol.v2023.commands.DOMSnapshot
 
 /**
  * Handler for DOMSnapshot domain operations.
@@ -20,7 +20,7 @@
      * Enhanced capture with absolute coordinates and stacking context analysis.
      * This method provides comprehensive layout information for interaction indices.
      */
-    suspend fun captureEnhanced(
+    fun captureEnhanced(
         includeStyles: Boolean = true,
         includePaintOrder: Boolean = true,
         includeDomRects: Boolean = true,
@@ -123,28 +123,6 @@
                 byBackend[backendId] = snap
             }
         }
-<<<<<<< HEAD
-        tracer?.debug("DOMSnapshot captured | entries={} rowsApprox={} styles={} paintOrder={}", byBackend.size, totalRows, includeStyles, includePaintOrder)
-        return byBackend
-    }
-
-    /**
-     * Get viewport bounds for absolute coordinate calculation.
-     */
-    private suspend fun getViewportBounds(): DOMRect {
-        suspend fun evalNumber(expr: String, fallback: Double): Double = try {
-            val ro = devTools.runtime.evaluate(expr)
-            ro?.result?.value?.toString()?.toDoubleOrNull() ?: ro?.result?.unserializableValue?.toDoubleOrNull() ?: fallback
-        } catch (e: Exception) {
-            tracer?.debug("Runtime.evaluate failed | expr={} err={}", expr, e.toString())
-            fallback
-        }
-        val w = evalNumber("window.innerWidth", 1024.0)
-        val h = evalNumber("window.innerHeight", 768.0)
-        return DOMRect(x = 0.0, y = 0.0, width = w, height = h)
-    }
-=======
->>>>>>> da848b11
 
         logger.info("Bounds summary: {}", DomDebug.summarize(byBackend))
 
@@ -156,7 +134,7 @@
      * Build a mapping from backendNodeId to EnhancedSnapshotNode.
      * This is the primary method for associating snapshot data with DOM nodes.
      */
-    suspend fun captureByBackendNodeId(
+    fun captureByBackendNodeId(
         includeStyles: Boolean = true,
         includePaintOrder: Boolean = true,
         includeDomRects: Boolean = true
