--- conflicted
+++ resolved
@@ -26,15 +26,9 @@
         return page?.captureScreenshot()
     }
 
-<<<<<<< HEAD
-    fun captureScreenshot(selector: String): String? {
+    suspend fun captureScreenshot(selector: String): String? {
         val node = pageHandler.querySelector(selector)
         if (node == null) {
-=======
-    suspend fun captureScreenshot(selector: String): String? {
-        val nodeId = pageHandler.querySelector(selector)
-        if (nodeId == null || nodeId <= 0) {
->>>>>>> 5af2932a
             logger.info("No such element <{}>", selector)
             return null
         }
@@ -48,19 +42,11 @@
         }
     }
 
-<<<<<<< HEAD
-    fun captureScreenshot(clip: RectD) = captureScreenshot0(null, clip)
-
-    fun captureScreenshot(viewport: Viewport) = captureScreenshot0(null, viewport)
-
-    private fun captureScreenshotWithVi(node: NodeRef, selector: String, vi: String): String? {
-=======
-    suspend fun captureScreenshot(clip: RectD) = captureScreenshot0(0, clip)
-
-    suspend fun captureScreenshot(viewport: Viewport) = captureScreenshot0(0, viewport)
-
-    private suspend fun captureScreenshotWithVi(nodeId: Int, selector: String, vi: String): String? {
->>>>>>> 5af2932a
+    suspend fun captureScreenshot(clip: RectD) = captureScreenshot0(null, clip)
+
+    suspend fun captureScreenshot(viewport: Viewport) = captureScreenshot0(null, viewport)
+
+    private suspend fun captureScreenshotWithVi(node: NodeRef, selector: String, vi: String): String? {
         val quad = vi.split(" ").map { it.toDoubleOrNull() ?: 0.0 }
         if (quad.size != 4) {
             logger.warn("Invalid node vi information for selector <{}>", selector)
@@ -72,13 +58,8 @@
         return captureScreenshot0(node, rect)
     }
 
-<<<<<<< HEAD
-    private fun captureScreenshotWithoutVi(node: NodeRef, selector: String): String? {
+    private suspend fun captureScreenshotWithoutVi(node: NodeRef, selector: String): String? {
         val nodeClip = calculateNodeClip(node, selector)
-=======
-    private suspend fun captureScreenshotWithoutVi(nodeId: Int, selector: String): String? {
-        val nodeClip = calculateNodeClip(nodeId, selector)
->>>>>>> 5af2932a
         if (nodeClip == null) {
             logger.info("Can not calculate node clip | {}", selector)
             return null
@@ -93,8 +74,7 @@
         return captureScreenshot0(node, rect)
     }
 
-<<<<<<< HEAD
-    private fun captureScreenshot0(node: NodeRef?, clip: RectD): String? {
+    private suspend fun captureScreenshot0(node: NodeRef?, clip: RectD): String? {
         val viewport = Viewport().apply {
             x = clip.x; y = clip.y
             width = clip.width; height = clip.height
@@ -104,20 +84,7 @@
         return captureScreenshot0(node, viewport)
     }
 
-    private fun captureScreenshot0(node: NodeRef?, viewport: Viewport): String? {
-=======
-    private suspend fun captureScreenshot0(nodeId: Int, clip: RectD): String? {
-        val viewport = Viewport(
-            x = clip.x, y = clip.y,
-            width = clip.width,
-            height = clip.height,
-            scale = 1.0
-        )
-        return captureScreenshot0(nodeId, viewport)
-    }
-
-    private suspend fun captureScreenshot0(nodeId: Int, viewport: Viewport): String? {
->>>>>>> 5af2932a
+    private suspend fun captureScreenshot0(node: NodeRef?, viewport: Viewport): String? {
         val format = CaptureScreenshotFormat.JPEG
         val quality = BrowserSettings.SCREENSHOT_QUALITY
 
@@ -137,11 +104,7 @@
             captureBeyondViewport = false)
     }
 
-<<<<<<< HEAD
-    private fun calculateNodeClip(node: NodeRef, selector: String): NodeClip? {
-=======
-    private suspend fun calculateNodeClip(nodeId: Int, selector: String): NodeClip? {
->>>>>>> 5af2932a
+    private suspend fun calculateNodeClip(node: NodeRef, selector: String): NodeClip? {
         if (debugLevel > 50) {
             debugNodeClipDebug(node, selector)
         }
@@ -165,13 +128,8 @@
         return NodeClip(node, pageX, pageY, rect)
     }
 
-<<<<<<< HEAD
-    private fun calculateNodeClip0(node: NodeRef, selector: String): RectD? {
+    private suspend fun calculateNodeClip0(node: NodeRef, selector: String): RectD? {
         val clickableDOM = ClickableDOM(page!!, dom!!, node)
-=======
-    private suspend fun calculateNodeClip0(nodeId: Int, selector: String): RectD? {
-        val clickableDOM = ClickableDOM(page!!, dom!!, nodeId)
->>>>>>> 5af2932a
         return clickableDOM.boundingBox()
     }
 
@@ -190,11 +148,7 @@
         return RectD(quad[0], quad[1], quad[2], quad[3])
     }
 
-<<<<<<< HEAD
-    private fun debugNodeClipDebug(node: NodeRef, selector: String) {
-=======
-    private suspend fun debugNodeClipDebug(nodeId: Int, selector: String) {
->>>>>>> 5af2932a
+    private suspend fun debugNodeClipDebug(node: NodeRef, selector: String) {
         println("\n")
         println("===== $selector ${node.nodeId}")
 
@@ -247,31 +201,4 @@
         val height = (clip.height + clip.y - y).roundToInt()
         return RectD(x.toDouble(), y.toDouble(), width.toDouble(), height.toDouble())
     }
-<<<<<<< HEAD
-
-    /**
-     * Capture page screenshot.
-     *
-     * @param format Image compression format (defaults to png).
-     * @param quality Compression quality from range [0..100] (jpeg only).
-     * @param clip Capture the screenshot of a given region only.
-     * @param fromSurface Capture the screenshot from the surface, rather than the view. Defaults to
-     * true.
-     * @param captureBeyondViewport Capture the screenshot beyond the viewport. Defaults to false.
-     * @param optimizeForSpeed Optimize image encoding for speed, not for resulting size (defaults to
-     * false)
-     */
-    @Returns("data")
-    private fun captureScreenshot(
-        @Optional @ParamName("format") format: CaptureScreenshotFormat?,
-        @Optional @ParamName("quality") quality: Int?,
-        @Optional @ParamName("clip") clip: Viewport?,
-        @Experimental @Optional @ParamName("fromSurface") fromSurface: Boolean?,
-        @Experimental @Optional @ParamName("captureBeyondViewport") captureBeyondViewport: Boolean?,
-        @Experimental @Optional @ParamName("optimizeForSpeed") optimizeForSpeed: Boolean?
-    ): String? {
-        return page?.captureScreenshot(format, quality, clip, fromSurface, captureBeyondViewport, optimizeForSpeed)
-    }
-=======
->>>>>>> 5af2932a
 }