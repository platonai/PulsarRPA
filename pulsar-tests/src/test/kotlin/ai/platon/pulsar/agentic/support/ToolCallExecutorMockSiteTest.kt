--- conflicted
+++ resolved
@@ -1,336 +1,5 @@
 package ai.platon.pulsar.agentic.support
 
-<<<<<<< HEAD
-import ai.platon.pulsar.agentic.ai.support.ToolCallExecutor
-import ai.platon.pulsar.skeleton.ai.tta.TextToActionTestBase
-import ai.platon.pulsar.util.server.EnableMockServerApplication
-import org.junit.jupiter.api.Tag
-import org.junit.jupiter.api.Test
-import org.springframework.boot.test.context.SpringBootTest
-import kotlin.test.assertEquals
+class ToolCallExecutorMockSiteTest {
 
-@Tag("ExternalServiceTest")
-@Tag("TimeConsumingTest")
-@SpringBootTest(
-    classes = [EnableMockServerApplication::class],
-    webEnvironment = SpringBootTest.WebEnvironment.DEFINED_PORT
-)
-class ToolCallExecutorMockSiteTest : TextToActionTestBase() {
-    val testURL = interactiveDynamicURL
-    val executor = ToolCallExecutor()
-
-    @Test
-    fun `When run execute fill Then text appears in input`() = runEnhancedWebDriverTest(testURL) { driver ->
-        executor.execute("driver.fill('input', 'agentic')", driver)
-        val text = driver.selectFirstPropertyValueOrNull("input", "value")
-        assertEquals("agentic", text)
-=======
-import ai.platon.pulsar.WebDriverTestBase
-import ai.platon.pulsar.agentic.ai.support.ToolCallExecutor
-import ai.platon.pulsar.browser.FastWebDriverService
-import kotlin.test.Test
-import kotlin.test.assertEquals
-import kotlin.test.assertNotNull
-import kotlin.test.assertTrue
-
-/**
- * Test suite for ToolCallExecutor with real page interactions.
- * Tests each tool from AgentTool.TOOL_CALL_SPECIFICATION against a mock website
- * to verify actual page responses.
- */
-class ToolCallExecutorMockSiteTest : WebDriverTestBase() {
-
-    override val webDriverService get() = FastWebDriverService(browserFactory)
-    
-    private val executor = ToolCallExecutor()
-    
-    @Test
-    fun `test driver navigateTo`() = runEnhancedWebDriverTest(browser) { driver ->
-        val url = "$assetsBaseURL/dom.html"
-        
-        executor.execute("driver.navigateTo(\"$url\")", driver)
-        
-        // Verify navigation by checking the current URL
-        val currentUrl = driver.currentUrl()
-        assertNotNull(currentUrl)
-        assertTrue(currentUrl.contains("dom.html"), "Expected URL to contain 'dom.html', got: $currentUrl")
-    }
-    
-    @Test
-    fun `test driver waitForSelector`() = runEnhancedWebDriverTest("$assetsBaseURL/dom.html", browser) { driver ->
-        val selector = "input[id=input]"
-        
-        val result = executor.execute("driver.waitForSelector(\"$selector\")", driver)
-        
-        assertNotNull(result, "waitForSelector should return a non-null duration")
-    }
-    
-    @Test
-    fun `test driver waitForSelector with timeout`() = runEnhancedWebDriverTest("$assetsBaseURL/dom.html", browser) { driver ->
-        val selector = "input[id=input]"
-        
-        val result = executor.execute("driver.waitForSelector(\"$selector\", 10000)", driver)
-        
-        assertNotNull(result, "waitForSelector with timeout should return a non-null value")
-    }
-    
-    @Test
-    fun `test driver exists`() = runEnhancedWebDriverTest("$assetsBaseURL/dom.html", browser) { driver ->
-        val selector = "input[id=input]"
-        
-        val result = executor.execute("driver.exists(\"$selector\")", driver)
-        
-        assertEquals(true, result, "Element with selector '$selector' should exist")
-    }
-    
-    @Test
-    fun `test driver exists returns false for non-existent element`() = runEnhancedWebDriverTest("$assetsBaseURL/dom.html", browser) { driver ->
-        val selector = "#non-existent-element"
-        
-        val result = executor.execute("driver.exists(\"$selector\")", driver)
-        
-        assertEquals(false, result, "Non-existent element should return false")
-    }
-    
-    @Test
-    fun `test driver isVisible`() = runEnhancedWebDriverTest("$assetsBaseURL/dom.html", browser) { driver ->
-        val selector = "input[id=input]"
-        
-        val result = executor.execute("driver.isVisible(\"$selector\")", driver)
-        
-        assertEquals(true, result, "Visible element should return true")
-    }
-    
-    @Test
-    fun `test driver focus`() = runEnhancedWebDriverTest("$assetsBaseURL/dom.html", browser) { driver ->
-        val selector = "input[id=input]"
-        
-        val result = executor.execute("driver.focus(\"$selector\")", driver)
-        
-        // focus returns Unit, which is converted to null
-        // We can verify by checking if the element can be interacted with after focus
-        val exists = driver.exists(selector)
-        assertTrue(exists, "Element should exist after focus operation")
-    }
-    
-    @Test
-    fun `test driver click`() = runEnhancedWebDriverTest("$assetsBaseURL/dom.html", browser) { driver ->
-        val selector = "button"
-        
-        val result = executor.execute("driver.click(\"$selector\")", driver)
-        
-        // Verify the click was executed (returns null for Unit)
-        // The fact that no exception was thrown indicates success
-        assertTrue(driver.exists(selector), "Element should exist after click")
-    }
-    
-    @Test
-    fun `test driver click with modifier`() = runEnhancedWebDriverTest("$assetsBaseURL/dom.html", browser) { driver ->
-        val selector = "button"
-        
-        val result = executor.execute("driver.click(\"$selector\", \"Control\")", driver)
-        
-        // Verify the click with modifier was executed
-        assertTrue(driver.exists(selector), "Element should exist after click with modifier")
-    }
-    
-    @Test
-    fun `test driver fill`() = runEnhancedWebDriverTest("$assetsBaseURL/dom.html", browser) { driver ->
-        val selector = "input[id=input]"
-        val text = "Test input text"
-        
-        executor.execute("driver.fill(\"$selector\", \"$text\")", driver)
-        
-        // Verify the text was filled
-        val value = driver.selectFirstPropertyValueOrNull(selector, "value")
-        assertEquals(text, value, "Input should contain the filled text")
-    }
-    
-    @Test
-    fun `test driver type`() = runEnhancedWebDriverTest("$assetsBaseURL/dom.html", browser) { driver ->
-        val selector = "input[id=input]"
-        val text = "Typed text"
-        
-        executor.execute("driver.type(\"$selector\", \"$text\")", driver)
-        
-        // Verify the text was typed
-        val value = driver.selectFirstPropertyValueOrNull(selector, "value")
-        assertNotNull(value, "Input should have a value after typing")
-        assertTrue(value.contains(text), "Input should contain the typed text")
-    }
-    
-    @Test
-    fun `test driver press`() = runEnhancedWebDriverTest("$assetsBaseURL/dom.html", browser) { driver ->
-        val selector = "input[id=input]"
-        
-        // Fill some text first
-        driver.fill(selector, "Test")
-        
-        // Press Enter key
-        executor.execute("driver.press(\"$selector\", \"Enter\")", driver)
-        
-        // Verify the press was executed successfully (no exception)
-        assertTrue(driver.exists(selector), "Element should exist after key press")
-    }
-    
-    @Test
-    fun `test driver check`() = runEnhancedWebDriverTest("$assetsBaseURL/dom.html", browser) { driver ->
-        val selector = "input[type=checkbox]"
-        
-        executor.execute("driver.check(\"$selector\")", driver)
-        
-        // Verify the checkbox is checked
-        val isChecked = driver.isChecked(selector)
-        assertEquals(true, isChecked, "Checkbox should be checked")
-    }
-    
-    @Test
-    fun `test driver uncheck`() = runEnhancedWebDriverTest("$assetsBaseURL/dom.html", browser) { driver ->
-        val selector = "input[type=checkbox]"
-        
-        // First check it
-        driver.check(selector)
-        
-        // Then uncheck it
-        executor.execute("driver.uncheck(\"$selector\")", driver)
-        
-        // Verify the checkbox is unchecked
-        val isChecked = driver.isChecked(selector)
-        assertEquals(false, isChecked, "Checkbox should be unchecked")
-    }
-    
-    @Test
-    fun `test driver scrollTo`() = runEnhancedWebDriverTest("$assetsBaseURL/dom.html", browser) { driver ->
-        val selector = "button"
-        
-        executor.execute("driver.scrollTo(\"$selector\")", driver)
-        
-        // Verify scroll was executed (element should still exist)
-        assertTrue(driver.exists(selector), "Element should exist after scrollTo")
-    }
-    
-    @Test
-    fun `test driver scrollToTop`() = runEnhancedWebDriverTest("$assetsBaseURL/dom.html", browser) { driver ->
-        // Scroll down first
-        driver.scrollDown(3)
-        
-        // Then scroll to top
-        executor.execute("driver.scrollToTop()", driver)
-        
-        // Verify by checking scroll position (page should be at top)
-        val scrollY = driver.evaluate("window.scrollY") as? Number
-        assertNotNull(scrollY, "Should be able to get scroll position")
-    }
-    
-    @Test
-    fun `test driver scrollToBottom`() = runEnhancedWebDriverTest("$assetsBaseURL/dom.html", browser) { driver ->
-        executor.execute("driver.scrollToBottom()", driver)
-        
-        // Verify scroll was executed
-        val scrollY = driver.evaluate("window.scrollY") as? Number
-        assertNotNull(scrollY, "Should be able to get scroll position after scrollToBottom")
-    }
-    
-    @Test
-    fun `test driver scrollToMiddle`() = runEnhancedWebDriverTest("$assetsBaseURL/dom.html", browser) { driver ->
-        executor.execute("driver.scrollToMiddle()", driver)
-        
-        // Verify scroll was executed with default ratio
-        val scrollY = driver.evaluate("window.scrollY") as? Number
-        assertNotNull(scrollY, "Should be able to get scroll position")
-    }
-    
-    @Test
-    fun `test driver scrollToMiddle with ratio`() = runEnhancedWebDriverTest("$assetsBaseURL/dom.html", browser) { driver ->
-        executor.execute("driver.scrollToMiddle(0.7)", driver)
-        
-        // Verify scroll was executed with custom ratio
-        val scrollY = driver.evaluate("window.scrollY") as? Number
-        assertNotNull(scrollY, "Should be able to get scroll position with custom ratio")
-    }
-    
-    @Test
-    fun `test driver scrollToViewport`() = runEnhancedWebDriverTest("$assetsBaseURL/dom.html", browser) { driver ->
-        executor.execute("driver.scrollToViewport(1.0)", driver)
-        
-        // Verify scroll was executed
-        val scrollY = driver.evaluate("window.scrollY") as? Number
-        assertNotNull(scrollY, "Should be able to get scroll position")
-    }
-    
-    @Test
-    fun `test driver goBack`() = runEnhancedWebDriverTest("$assetsBaseURL/dom.html", browser) { driver ->
-        val url2 = "$assetsBaseURL/form.html"
-        
-        // Navigate to another page first
-        driver.navigateTo(url2)
-        
-        // Go back
-        executor.execute("driver.goBack()", driver)
-        
-        // Verify we're back at the original page
-        val currentUrl = driver.currentUrl()
-        assertTrue(currentUrl.contains("dom.html"), "Should navigate back to dom.html")
-    }
-    
-    @Test
-    fun `test driver goForward`() = runEnhancedWebDriverTest("$assetsBaseURL/dom.html", browser) { driver ->
-        val url2 = "$assetsBaseURL/form.html"
-        
-        // Navigate to another page
-        driver.navigateTo(url2)
-        
-        // Go back
-        driver.goBack()
-        
-        // Go forward
-        executor.execute("driver.goForward()", driver)
-        
-        // Verify we're forward at the second page
-        val currentUrl = driver.currentUrl()
-        assertTrue(currentUrl.contains("form.html"), "Should navigate forward to form.html")
-    }
-    
-    @Test
-    fun `test driver selectFirstTextOrNull`() = runEnhancedWebDriverTest("$assetsBaseURL/dom.html", browser) { driver ->
-        val selector = "h1"
-        
-        val result = executor.execute("driver.selectFirstTextOrNull(\"$selector\")", driver)
-        
-        assertNotNull(result, "Should return text content")
-        assertTrue(result is String, "Result should be a String")
-    }
-    
-    @Test
-    fun `test driver selectFirstTextOrNull returns null for non-existent`() = runEnhancedWebDriverTest("$assetsBaseURL/dom.html", browser) { driver ->
-        val selector = "#non-existent-element"
-        
-        val result = executor.execute("driver.selectFirstTextOrNull(\"$selector\")", driver)
-        
-        // Should return null for non-existent element
-        assertEquals(null, result, "Should return null for non-existent element")
-    }
-    
-    @Test
-    fun `test driver selectTextAll`() = runEnhancedWebDriverTest("$assetsBaseURL/dom.html", browser) { driver ->
-        val selector = "input"
-        
-        val result = executor.execute("driver.selectTextAll(\"$selector\")", driver)
-        
-        assertNotNull(result, "Should return a list")
-        assertTrue(result is List<*>, "Result should be a List")
-    }
-    
-    @Test
-    fun `test browser switchTab`() = runEnhancedWebDriverTest(browser) { driver ->
-        // Create a new driver (tab)
-        val newDriver = browser.newDriver()
-        val newDriverId = newDriver.id
-        
-        // Switch to the new tab using the executor with eval
-        val result = executor.eval("browser.switchTab(\"$newDriverId\")", browser)
-        
-        assertEquals(newDriverId, result, "Should return the new driver ID after switching")
->>>>>>> ab9abfac
-    }
 }