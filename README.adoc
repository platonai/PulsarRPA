--- conflicted
+++ resolved
@@ -181,22 +181,14 @@
 <dependency>
   <groupId>ai.platon.pulsar</groupId>
   <artifactId>pulsar-all</artifactId>
-<<<<<<< HEAD
   <version>1.12.0</version>
-=======
-  <version>1.10.21</version>
->>>>>>> 369fc4d0
 </dependency>
 ----
 
 Gradle:
 [source,kotlin]
 ----
-<<<<<<< HEAD
 implementation("ai.platon.pulsar:pulsar-all:1.12.0")
-=======
-implementation("ai.platon.pulsar:pulsar-all:1.10.21")
->>>>>>> 369fc4d0
 ----
 
 You can clone the template project from github.com: https://github.com/platonai/pulsar-kotlin-template[kotlin], https://github.com/platonai/pulsar-java-template[java-11], https://github.com/platonai/pulsar-java-17-template[java-17].
@@ -238,7 +230,7 @@
 // Load the portal page and submit the out links specified by `-outLink` to the URL pool.
 // Option `-outLink` specifies the cssSelector to select links in the portal page to submit.
 // Option `-topLinks` specifies the maximal number of links selected by `-outLink`.
-session.submitOutPages(url, "-expires 1d -itemExpires 7d -outLink a[href~=/dp/] -topLinks 10")
+session.submitForOutPages(url, "-expires 1d -itemExpires 7d -outLink a[href~=/dp/] -topLinks 10")
 
 // Load, parse and scrape fields
 val fields = session.scrape(url, "-expires 10s", "#centerCol",
