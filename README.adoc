--- conflicted
+++ resolved
@@ -95,22 +95,14 @@
 <dependency>
   <groupId>ai.platon.pulsar</groupId>
   <artifactId>pulsar-all</artifactId>
-<<<<<<< HEAD
-  <version>1.9.15</version>
-=======
   <version>1.10.0</version>
->>>>>>> f7651289
 </dependency>
 ----
 
 Gradle:
 [source,kotlin]
 ----
-<<<<<<< HEAD
-implementation("ai.platon.pulsar:pulsar-all:1.9.15")
-=======
 implementation("ai.platon.pulsar:pulsar-all:1.10.0")
->>>>>>> f7651289
 ----
 
 === Basic usage
@@ -251,11 +243,7 @@
 
 ----
 TITLE                                                   | BRAND                  | PRICE   | RATINGS       | SCORE
-<<<<<<< HEAD
-HUAWEI P20 Lite (32GB + 4GB RAM) 5.84" FHD+ Display ... | Visit the HUAWEI Store | $1.9.15 | 1,349 ratings | 4.40
-=======
 HUAWEI P20 Lite (32GB + 4GB RAM) 5.84" FHD+ Display ... | Visit the HUAWEI Store | $1.9.11 | 1,349 ratings | 4.40
->>>>>>> f7651289
 ----
 
 The example code can be found here: link:pulsar-app/pulsar-examples/src/main/kotlin/ai/platon/pulsar/examples/XSQLDemo.kt[kotlin].
