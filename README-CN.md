# 🤖 PulsarRPA

[![Docker Pulls](https://img.shields.io/docker/pulls/galaxyeye88/pulsar-rpa?style=flat-square)](https://hub.docker.com/r/galaxyeye88/pulsar-rpa)
[![License: APACHE2](https://img.shields.io/badge/license-APACHE2-green?style=flat-square)](https://github.com/platonai/PulsarRPA/blob/main/LICENSE)
[![Spring Boot](https://img.shields.io/badge/Spring%20Boot-3.3.8-brightgreen?style=flat-square)](https://spring.io/projects/spring-boot)

---

[English](README.md) | 简体中文 | [中国镜像](https://gitee.com/platonai_galaxyeye/PulsarRPA)

## 🌟 简介

<<<<<<< HEAD
💖 **PulsarRPA: 人工智能驱动的超快速浏览器自动化解决方案！** 💖

### ✨ 核心能力：

- 🤖 **AI 集成与大语言模型** – 由大型语言模型驱动的智能自动化。
- ⚡ **超快速自动化** – 协程安全的浏览器自动化并发，爬虫级别的抓取性能。
- 🧠 **网页理解** – 深度理解动态网页内容。
- 📊 **数据提取 API** – 轻松提取结构化数据的强大工具。

---

通过简单的文本指令实现浏览器自动化和大规模数据提取。

```text
访问 https://www.amazon.com/dp/B0C1H26C46
页面加载后: 滚动到页面中部。

总结产品信息。
提取: 产品名称、价格、评分。
查找所有包含 /dp/ 的链接。
=======
💖 **PulsarRPA: 人工智能驱动的闪电般快速浏览器自动化解决方案!** 💖

### ✨ 核心能力：

- 🤖 **AI与大语言模型集成** – 由大型语言模型支持的更智能自动化
- ⚡ **超快速自动化** – 协程安全的浏览器自动化并发，爬虫级别的爬取性能
- 🧠 **Web理解** – 深度理解动态网页内容
- 📊 **数据提取API** – 轻松提取结构化数据的强大工具

---

使用简单文本实现浏览器自动化和大规模数据提取。

```text
访问 https://www.amazon.com/dp/B0C1H26C46
页面加载后：滚动到页面中部。

概述产品。
提取：产品名称、价格、评分。
查找所有包含/dp/的链接。
>>>>>>> 2f9ef275
```

---

## 🎥 演示视频

🎬 YouTube:
[![观看视频](https://img.youtube.com/vi/_BcryqWzVMI/0.jpg)](https://www.youtube.com/watch?v=_BcryqWzVMI)

📺 哔哩哔哩:
[https://www.bilibili.com/video/BV1kM2rYrEFC](https://www.bilibili.com/video/BV1kM2rYrEFC)


---

# 🚀 快速开始指南

## ▶️ 运行PulsarRPA

<<<<<<< HEAD
### 📦 运行可执行 Jar 包 - 最佳体验

下载:

```bash
# Linux/macOS 和 Windows (如果安装了 curl)
curl -L -o PulsarRPA.jar https://github.com/platonai/PulsarRPA/releases/download/v3.1.0/PulsarRPA.jar
```

=======
### 📦 运行可执行JAR — 最佳体验

#### 🧩 下载

```bash
# 适用于Linux/macOS/Windows(使用curl)
curl -L -o PulsarRPA.jar https://github.com/platonai/PulsarRPA/releases/download/v3.0.7/PulsarRPA.jar
```

#### 🚀 运行

>>>>>>> 2f9ef275
```bash
java -DEEPSEEK_API_KEY=${DEEPSEEK_API_KEY} -jar PulsarRPA.jar
```

<<<<<<< HEAD
> 🔍 提示: 确保环境中设置了 DEEPSEEK_API_KEY 以访问 AI 功能。

<details>
<summary>📂 相关资源</summary>

* 🟦 [Official GitHub Release](https://github.com/platonai/PulsarRPA/releases/download/v3.0.4/PulsarRPA.jar)
* 📁 [Mirror / Backup Download](http://static.platonai.cn/repo/ai/platon/pulsar/)
* 🛠️ [Configuration Guide](docs/config.md)
* 🤖 [Switch to a Different LLM Provider](docs/config/llm/llm-config)
=======
> 🔍 **提示：** 确保在环境中设置了`DEEPSEEK_API_KEY`，否则AI功能将不可用。

---

<details>
<summary>📂 资源</summary>

* 🟦 [GitHub发布下载](https://github.com/platonai/PulsarRPA/releases/download/v3.0.7/PulsarRPA.jar)
* 📁 [镜像/备份下载](http://static.platonai.cn/repo/ai/platon/pulsar/)
* 🛠️ [LLM配置指南](docs/config/llm/llm-config.md)
* 🛠️ [配置指南](docs/config.md)
>>>>>>> 2f9ef275

</details>

### ▶ 在 IDE 中运行

<details>

<<<<<<< HEAD
- 在 IDE 中打开项目
- 运行 `ai.platon.pulsar.app.PulsarApplicationKt` 主类
=======
- 在IDE中打开项目
- 运行`ai.platon.pulsar.app.PulsarApplicationKt`主类
>>>>>>> 2f9ef275

</details>

### 🐳 Docker 用户

<details>

```shell
docker run -d -p 8182:8182 -e DEEPSEEK_API_KEY=${DEEPSEEK_API_KEY} galaxyeye88/pulsar-rpa:latest
```

</details>

---

<<<<<<< HEAD
## 🌟 初学者指南 – 只需文本，无需代码！

使用 `ai/command` API 通过自然语言指令执行操作和提取数据。
=======
## 🌟 初学者 – 只需文本，无需代码！

使用`commands` API执行浏览器操作、提取网页数据、分析网站等。
>>>>>>> 2f9ef275

### 📥 示例请求（基于文本）:

WebUI: http://localhost:8182/api/command.html

<img src="docs/images/commander-ui.png" alt="commander" width="500" />

<details>
<summary>REST API</summary>

#### 📄 基于纯文本版本：
```bash
curl -X POST "http://localhost:8182/api/commands/plain" \
  -H "Content-Type: text/plain" \
  -d '
    访问 https://www.amazon.com/dp/B0C1H26C46
<<<<<<< HEAD
    页面加载后: 点击 #title，然后滚动到页面中部。
    
    总结产品信息。
    提取: 产品名称、价格、评分。
    查找所有包含 /dp/ 的链接。
  '
```

💡 **提示:** 你不需要填写所有字段 — 只需填写你需要的部分。

### 📄 基于 JSON 的版本:

<details>
=======
    页面加载后：点击#title，然后滚动到中间。

    概述产品。
    提取：产品名称、价格、评分。
    查找所有包含/dp/的链接。
  '
```

#### 📄 基于JSON版本：
>>>>>>> 2f9ef275

```bash
curl -X POST "http://localhost:8182/api/commands" \
  -H "Content-Type: application/json" \
  -d '{
    "url": "https://www.amazon.com/dp/B0C1H26C46",
    "pageSummaryPrompt": "简要介绍这个产品。",
    "dataExtractionRules": "产品名称、价格和评分",
<<<<<<< HEAD
    "linkExtractionRules": "页面上所有包含 `/dp/` 的链接",
    "onPageReadyActions": ["点击 #title", "滚动到页面中部"]
  }'
```

</details>

## 🎓 进阶用户指南 — LLM + X-SQL: 精确、灵活、强大

利用 `scrape/execute` API 进行高度精确、灵活和智能的数据提取。
=======
    "linkExtractionRules": "页面上所有包含`/dp/`的链接",
    "onPageReadyActions": ["点击#title", "滚动到中间"]
  }'
```

💡 **提示：** 您不需要填写每个字段 — 只需填写您需要的部分。

</details>

## 🎓 进阶用户 — LLM + X-SQL：精确、灵活、强大

利用`x/e` API进行高度精确、灵活和智能的数据提取。
>>>>>>> 2f9ef275

  ```bash
  curl -X POST "http://localhost:8182/api/scrape/execute" -H "Content-Type: text/plain" -d "
  select
    llm_extract(dom, '产品名称、价格、评分') as llm_extracted_data,
    dom_base_uri(dom) as url,
    dom_first_text(dom, '#productTitle') as title,
    dom_first_slim_html(dom, 'img:expr(width > 400)') as img
  from load_and_select('https://www.amazon.com/dp/B0C1H26C46', 'body');
  "
  ```

<<<<<<< HEAD
提取的数据示例:
=======
提取数据示例：
>>>>>>> 2f9ef275

```json
{
  "llm_extracted_data": {
    "产品名称": "Apple iPhone 15 Pro Max",
    "价格": "$1,199.00",
    "评分": "4.5 out of 5 stars"
  },
  "url": "https://www.amazon.com/dp/B0C1H26C46",
  "title": "Apple iPhone 15 Pro Max",
  "img": "<img src=\"https://example.com/image.jpg\" />"
}
```

<<<<<<< HEAD
* X-SQL 指南: [X-SQL](docs/x-sql.md)

---

## 👨‍💻 专家指南 - 原生 API: 强大无比!
=======
* X-SQL指南: [X-SQL](docs/x-sql.md)

---

## 👨‍💻 专家用户 - 原生API：功能强大！
>>>>>>> 2f9ef275

### 🎮 浏览器控制:

<details>

```kotlin
val prompts = """
<<<<<<< HEAD
将光标移动到 id 为 'title' 的元素上并点击它
滚动到页面中部
滚动到页面顶部
获取 id 为 'title' 的元素的文本
=======
将光标移动到id为'title'的元素并点击
滚动到中间
滚动到顶部
获取id为'title'的元素的文本
>>>>>>> 2f9ef275
"""

val eventHandlers = DefaultPageEventHandlers()
eventHandlers.browseEventHandlers.onDocumentActuallyReady.addLast { page, driver ->
    val result = session.instruct(prompts, driver)
}
session.open(url, eventHandlers)
```
<<<<<<< HEAD
📝 示例: [查看 Kotlin 代码](/pulsar-app/pulsar-examples/src/main/kotlin/ai/platon/pulsar/examples/llm/TalkToActivePage.kt)
=======
📝 示例: [查看Kotlin代码](/pulsar-app/pulsar-examples/src/main/kotlin/ai/platon/pulsar/examples/llm/TalkToActivePage.kt)
>>>>>>> 2f9ef275

</details>

---

<<<<<<< HEAD
### 🤖 完整的机器人流程自动化能力:
=======
### 🤖 完整的机器人流程自动化能力：
>>>>>>> 2f9ef275

<details>

```kotlin
val options = session.options(args)
val event = options.eventHandlers.browseEventHandlers
event.onBrowserLaunched.addLast { page, driver ->
    warnUpBrowser(page, driver)
}
event.onWillFetch.addLast { page, driver ->
    waitForReferrer(page, driver)
    waitForPreviousPage(page, driver)
}
event.onWillCheckDocumentState.addLast { page, driver ->
    driver.waitForSelector("body h1[itemprop=name]")
    driver.click(".mask-layer-close-button")
}
session.load(url, options)
```
<<<<<<< HEAD
📝 示例: [查看 Kotlin 代码](/pulsar-app/pulsar-examples/src/main/kotlin/ai/platon/pulsar/examples/sites/food/dianping/RestaurantCrawler.kt)
=======
📝 示例: [查看Kotlin代码](/pulsar-app/pulsar-examples/src/main/kotlin/ai/platon/pulsar/examples/sites/food/dianping/RestaurantCrawler.kt)
>>>>>>> 2f9ef275

</details>

---

### 🔍 使用 X-SQL 进行复杂数据提取:

<details>

```sql
select
<<<<<<< HEAD
    llm_extract(dom, '产品名称、价格、评分、评分分数') as llm_extracted_data,
=======
    llm_extract(dom, '产品名称、价格、评分、评分值') as llm_extracted_data,
>>>>>>> 2f9ef275
    dom_first_text(dom, '#productTitle') as title,
    dom_first_text(dom, '#bylineInfo') as brand,
    dom_first_text(dom, '#price tr td:matches(^Price) ~ td') as price,
    dom_first_text(dom, '#acrCustomerReviewText') as ratings,
    str_first_float(dom_first_text(dom, '#reviewsMedley .AverageCustomerReviews span:contains(out of)'), 0.0) as score
from load_and_select('https://www.amazon.com/dp/B0C1H26C46  -i 1s -njr 3', 'body');
```

📚 示例代码:
<<<<<<< HEAD
* [亚马逊产品页面抓取 (100+ 字段)](https://github.com/platonai/exotic-amazon/tree/main/src/main/resources/sites/amazon/crawl/parse/sql/crawl)
* [亚马逊所有页面类型抓取](https://github.com/platonai/exotic-amazon/tree/main/src/main/resources/sites/amazon/crawl/parse/sql/crawl)
=======
* [亚马逊产品页面抓取(100+字段)](https://github.com/platonai/exotic-amazon/tree/main/src/main/resources/sites/amazon/crawl/parse/sql/crawl)
* [所有亚马逊页面类型抓取](https://github.com/platonai/exotic-amazon/tree/main/src/main/resources/sites/amazon/crawl/parse/sql/crawl)
>>>>>>> 2f9ef275

</details>

---

## 📜 文档

<<<<<<< HEAD
* 📖 [REST API 示例](docs/rest-api-examples.md)
=======
* 📖 [REST API示例](docs/rest-api-examples.md)
* 🛠️ [LLM配置指南](docs/config/llm/llm-config.md)
* 🛠️ [配置指南](docs/config.md)
* 📚 [从源码构建](docs/development/build.md)
>>>>>>> 2f9ef275
* 🧠 [专家指南](docs/advanced-guides.md)

---

## 🔧 代理 - 解除网站限制

<details>

<<<<<<< HEAD
设置环境变量 PROXY_ROTATION_URL 为代理服务提供的 URL:
=======
设置环境变量PROXY_ROTATION_URL为您的代理服务提供的URL：
>>>>>>> 2f9ef275

```shell
export PROXY_ROTATION_URL=https://your-proxy-provider.com/rotation-endpoint
```

<<<<<<< HEAD
每次访问轮换 URL 时，它应该返回一个包含一个或多个新代理 IP 的响应。
=======
每次访问轮换URL时，应返回包含一个或多个新代理IP的响应。
向您的代理提供商询问此类URL。
>>>>>>> 2f9ef275

</details>

---

## ✨ 特性

<<<<<<< HEAD
🕷️ **网络爬虫**
=======
🕷️ **Web爬虫**
>>>>>>> 2f9ef275
- 可扩展爬取
- 浏览器渲染
- AJAX 数据提取

🤖 **AI 驱动**
- 自动字段提取
- 模式识别
<<<<<<< HEAD
- 准确数据捕获
=======
- 精准数据捕获
>>>>>>> 2f9ef275

🧠 **LLM 集成**
- 自然语言网页内容分析
- 直观内容描述

<<<<<<< HEAD
🎯 **文本转动作**
- 简单语言命令
- 直观浏览器控制

🤖 **RPA 能力**
- 类人任务自动化
- SPA 爬取支持
- 高级工作流自动化

🛠️ **开发者友好**
- 一行数据提取
- 类 SQL 查询界面
- 简单 API 集成

📊 **X-SQL 强大功能**
- 扩展 SQL 用于网络数据
- 内容挖掘能力
- 网络商业智能

🛡️ **机器人保护**
- 高级隐身技术
- IP 轮换
- 隐私上下文管理

⚡ **性能**
- 并行页面渲染
- 高效处理
- 防屏蔽设计

💰 **成本效益**
- 每天 100,000+ 页面
- 最小硬件需求
=======
🎯 **文本到行动**
- 简单语言命令
- 直观浏览器控制

🤖 **RPA能力**
- 类人任务自动化
- 单页应用爬取支持
- 高级工作流自动化

🛠️ **开发者友好**
- 一行数据提取
- SQL类查询接口
- 简单API集成

📊 **X-SQL强大功能**
- 扩展的Web数据SQL
- 内容挖掘能力
- Web商业智能

🛡️ **机器人保护**
- 先进隐身技术
- IP轮换
- 隐私上下文管理

⚡ **性能**
- 并行页面渲染
- 高效处理
- 防阻断设计

💰 **成本效益**
- 每天10万+页面
- 最低硬件要求
>>>>>>> 2f9ef275
- 资源高效运行

✅ **质量保障**
- 智能重试机制
- 精确调度
- 完整生命周期管理

🌐 **可扩展性**
- 完全分布式架构
- 大规模能力
- 企业级就绪

📦 **存储选项**
- 本地文件系统
- MongoDB
- HBase
- Gora 支持

📊 **监控**
<<<<<<< HEAD
- 全面日志记录
=======
- 全面日志
>>>>>>> 2f9ef275
- 详细指标
- 完全透明

## 📞 联系我们

- 💬 微信: galaxyeye
- 🌐 微博: [galaxyeye](https://weibo.com/galaxyeye)
- 📧 邮箱: galaxyeye@live.cn, ivincent.zhang@gmail.com
- 🐦 推特: galaxyeye8
- 🌍 网站: [platon.ai](https://platon.ai)

<div style="display: flex;">
  <img src="docs/images/wechat-author.png" width="300" height="365" alt="微信二维码" />
</div><|MERGE_RESOLUTION|>--- conflicted
+++ resolved
@@ -10,28 +10,6 @@
 
 ## 🌟 简介
 
-<<<<<<< HEAD
-💖 **PulsarRPA: 人工智能驱动的超快速浏览器自动化解决方案！** 💖
-
-### ✨ 核心能力：
-
-- 🤖 **AI 集成与大语言模型** – 由大型语言模型驱动的智能自动化。
-- ⚡ **超快速自动化** – 协程安全的浏览器自动化并发，爬虫级别的抓取性能。
-- 🧠 **网页理解** – 深度理解动态网页内容。
-- 📊 **数据提取 API** – 轻松提取结构化数据的强大工具。
-
----
-
-通过简单的文本指令实现浏览器自动化和大规模数据提取。
-
-```text
-访问 https://www.amazon.com/dp/B0C1H26C46
-页面加载后: 滚动到页面中部。
-
-总结产品信息。
-提取: 产品名称、价格、评分。
-查找所有包含 /dp/ 的链接。
-=======
 💖 **PulsarRPA: 人工智能驱动的闪电般快速浏览器自动化解决方案!** 💖
 
 ### ✨ 核心能力：
@@ -52,7 +30,6 @@
 概述产品。
 提取：产品名称、价格、评分。
 查找所有包含/dp/的链接。
->>>>>>> 2f9ef275
 ```
 
 ---
@@ -62,7 +39,7 @@
 🎬 YouTube:
 [![观看视频](https://img.youtube.com/vi/_BcryqWzVMI/0.jpg)](https://www.youtube.com/watch?v=_BcryqWzVMI)
 
-📺 哔哩哔哩:
+📺 Bilibili:
 [https://www.bilibili.com/video/BV1kM2rYrEFC](https://www.bilibili.com/video/BV1kM2rYrEFC)
 
 
@@ -72,17 +49,6 @@
 
 ## ▶️ 运行PulsarRPA
 
-<<<<<<< HEAD
-### 📦 运行可执行 Jar 包 - 最佳体验
-
-下载:
-
-```bash
-# Linux/macOS 和 Windows (如果安装了 curl)
-curl -L -o PulsarRPA.jar https://github.com/platonai/PulsarRPA/releases/download/v3.1.0/PulsarRPA.jar
-```
-
-=======
 ### 📦 运行可执行JAR — 最佳体验
 
 #### 🧩 下载
@@ -94,22 +60,10 @@
 
 #### 🚀 运行
 
->>>>>>> 2f9ef275
 ```bash
 java -DEEPSEEK_API_KEY=${DEEPSEEK_API_KEY} -jar PulsarRPA.jar
 ```
 
-<<<<<<< HEAD
-> 🔍 提示: 确保环境中设置了 DEEPSEEK_API_KEY 以访问 AI 功能。
-
-<details>
-<summary>📂 相关资源</summary>
-
-* 🟦 [Official GitHub Release](https://github.com/platonai/PulsarRPA/releases/download/v3.0.4/PulsarRPA.jar)
-* 📁 [Mirror / Backup Download](http://static.platonai.cn/repo/ai/platon/pulsar/)
-* 🛠️ [Configuration Guide](docs/config.md)
-* 🤖 [Switch to a Different LLM Provider](docs/config/llm/llm-config)
-=======
 > 🔍 **提示：** 确保在环境中设置了`DEEPSEEK_API_KEY`，否则AI功能将不可用。
 
 ---
@@ -121,25 +75,19 @@
 * 📁 [镜像/备份下载](http://static.platonai.cn/repo/ai/platon/pulsar/)
 * 🛠️ [LLM配置指南](docs/config/llm/llm-config.md)
 * 🛠️ [配置指南](docs/config.md)
->>>>>>> 2f9ef275
-
-</details>
-
-### ▶ 在 IDE 中运行
-
-<details>
-
-<<<<<<< HEAD
-- 在 IDE 中打开项目
-- 运行 `ai.platon.pulsar.app.PulsarApplicationKt` 主类
-=======
+
+</details>
+
+### ▶ 使用IDE运行
+
+<details>
+
 - 在IDE中打开项目
 - 运行`ai.platon.pulsar.app.PulsarApplicationKt`主类
->>>>>>> 2f9ef275
-
-</details>
-
-### 🐳 Docker 用户
+
+</details>
+
+### 🐳 Docker用户
 
 <details>
 
@@ -151,17 +99,11 @@
 
 ---
 
-<<<<<<< HEAD
-## 🌟 初学者指南 – 只需文本，无需代码！
-
-使用 `ai/command` API 通过自然语言指令执行操作和提取数据。
-=======
 ## 🌟 初学者 – 只需文本，无需代码！
 
 使用`commands` API执行浏览器操作、提取网页数据、分析网站等。
->>>>>>> 2f9ef275
-
-### 📥 示例请求（基于文本）:
+
+### 📥 示例请求（基于文本）：
 
 WebUI: http://localhost:8182/api/command.html
 
@@ -176,21 +118,6 @@
   -H "Content-Type: text/plain" \
   -d '
     访问 https://www.amazon.com/dp/B0C1H26C46
-<<<<<<< HEAD
-    页面加载后: 点击 #title，然后滚动到页面中部。
-    
-    总结产品信息。
-    提取: 产品名称、价格、评分。
-    查找所有包含 /dp/ 的链接。
-  '
-```
-
-💡 **提示:** 你不需要填写所有字段 — 只需填写你需要的部分。
-
-### 📄 基于 JSON 的版本:
-
-<details>
-=======
     页面加载后：点击#title，然后滚动到中间。
 
     概述产品。
@@ -200,27 +127,14 @@
 ```
 
 #### 📄 基于JSON版本：
->>>>>>> 2f9ef275
 
 ```bash
 curl -X POST "http://localhost:8182/api/commands" \
   -H "Content-Type: application/json" \
   -d '{
     "url": "https://www.amazon.com/dp/B0C1H26C46",
-    "pageSummaryPrompt": "简要介绍这个产品。",
+    "pageSummaryPrompt": "提供该产品的简要介绍。",
     "dataExtractionRules": "产品名称、价格和评分",
-<<<<<<< HEAD
-    "linkExtractionRules": "页面上所有包含 `/dp/` 的链接",
-    "onPageReadyActions": ["点击 #title", "滚动到页面中部"]
-  }'
-```
-
-</details>
-
-## 🎓 进阶用户指南 — LLM + X-SQL: 精确、灵活、强大
-
-利用 `scrape/execute` API 进行高度精确、灵活和智能的数据提取。
-=======
     "linkExtractionRules": "页面上所有包含`/dp/`的链接",
     "onPageReadyActions": ["点击#title", "滚动到中间"]
   }'
@@ -233,10 +147,9 @@
 ## 🎓 进阶用户 — LLM + X-SQL：精确、灵活、强大
 
 利用`x/e` API进行高度精确、灵活和智能的数据提取。
->>>>>>> 2f9ef275
 
   ```bash
-  curl -X POST "http://localhost:8182/api/scrape/execute" -H "Content-Type: text/plain" -d "
+  curl -X POST "http://localhost:8182/api/x/e" -H "Content-Type: text/plain" -d "
   select
     llm_extract(dom, '产品名称、价格、评分') as llm_extracted_data,
     dom_base_uri(dom) as url,
@@ -246,11 +159,7 @@
   "
   ```
 
-<<<<<<< HEAD
-提取的数据示例:
-=======
 提取数据示例：
->>>>>>> 2f9ef275
 
 ```json
 {
@@ -265,37 +174,22 @@
 }
 ```
 
-<<<<<<< HEAD
-* X-SQL 指南: [X-SQL](docs/x-sql.md)
-
----
-
-## 👨‍💻 专家指南 - 原生 API: 强大无比!
-=======
 * X-SQL指南: [X-SQL](docs/x-sql.md)
 
 ---
 
 ## 👨‍💻 专家用户 - 原生API：功能强大！
->>>>>>> 2f9ef275
-
-### 🎮 浏览器控制:
+
+### 🎮 浏览器控制：
 
 <details>
 
 ```kotlin
 val prompts = """
-<<<<<<< HEAD
-将光标移动到 id 为 'title' 的元素上并点击它
-滚动到页面中部
-滚动到页面顶部
-获取 id 为 'title' 的元素的文本
-=======
 将光标移动到id为'title'的元素并点击
 滚动到中间
 滚动到顶部
 获取id为'title'的元素的文本
->>>>>>> 2f9ef275
 """
 
 val eventHandlers = DefaultPageEventHandlers()
@@ -304,21 +198,13 @@
 }
 session.open(url, eventHandlers)
 ```
-<<<<<<< HEAD
-📝 示例: [查看 Kotlin 代码](/pulsar-app/pulsar-examples/src/main/kotlin/ai/platon/pulsar/examples/llm/TalkToActivePage.kt)
-=======
 📝 示例: [查看Kotlin代码](/pulsar-app/pulsar-examples/src/main/kotlin/ai/platon/pulsar/examples/llm/TalkToActivePage.kt)
->>>>>>> 2f9ef275
-
-</details>
-
----
-
-<<<<<<< HEAD
-### 🤖 完整的机器人流程自动化能力:
-=======
+
+</details>
+
+---
+
 ### 🤖 完整的机器人流程自动化能力：
->>>>>>> 2f9ef275
 
 <details>
 
@@ -338,27 +224,19 @@
 }
 session.load(url, options)
 ```
-<<<<<<< HEAD
-📝 示例: [查看 Kotlin 代码](/pulsar-app/pulsar-examples/src/main/kotlin/ai/platon/pulsar/examples/sites/food/dianping/RestaurantCrawler.kt)
-=======
 📝 示例: [查看Kotlin代码](/pulsar-app/pulsar-examples/src/main/kotlin/ai/platon/pulsar/examples/sites/food/dianping/RestaurantCrawler.kt)
->>>>>>> 2f9ef275
-
-</details>
-
----
-
-### 🔍 使用 X-SQL 进行复杂数据提取:
+
+</details>
+
+---
+
+### 🔍 使用X-SQL进行复杂数据提取：
 
 <details>
 
 ```sql
 select
-<<<<<<< HEAD
-    llm_extract(dom, '产品名称、价格、评分、评分分数') as llm_extracted_data,
-=======
     llm_extract(dom, '产品名称、价格、评分、评分值') as llm_extracted_data,
->>>>>>> 2f9ef275
     dom_first_text(dom, '#productTitle') as title,
     dom_first_text(dom, '#bylineInfo') as brand,
     dom_first_text(dom, '#price tr td:matches(^Price) ~ td') as price,
@@ -368,13 +246,8 @@
 ```
 
 📚 示例代码:
-<<<<<<< HEAD
-* [亚马逊产品页面抓取 (100+ 字段)](https://github.com/platonai/exotic-amazon/tree/main/src/main/resources/sites/amazon/crawl/parse/sql/crawl)
-* [亚马逊所有页面类型抓取](https://github.com/platonai/exotic-amazon/tree/main/src/main/resources/sites/amazon/crawl/parse/sql/crawl)
-=======
 * [亚马逊产品页面抓取(100+字段)](https://github.com/platonai/exotic-amazon/tree/main/src/main/resources/sites/amazon/crawl/parse/sql/crawl)
 * [所有亚马逊页面类型抓取](https://github.com/platonai/exotic-amazon/tree/main/src/main/resources/sites/amazon/crawl/parse/sql/crawl)
->>>>>>> 2f9ef275
 
 </details>
 
@@ -382,14 +255,10 @@
 
 ## 📜 文档
 
-<<<<<<< HEAD
-* 📖 [REST API 示例](docs/rest-api-examples.md)
-=======
 * 📖 [REST API示例](docs/rest-api-examples.md)
 * 🛠️ [LLM配置指南](docs/config/llm/llm-config.md)
 * 🛠️ [配置指南](docs/config.md)
 * 📚 [从源码构建](docs/development/build.md)
->>>>>>> 2f9ef275
 * 🧠 [专家指南](docs/advanced-guides.md)
 
 ---
@@ -398,85 +267,35 @@
 
 <details>
 
-<<<<<<< HEAD
-设置环境变量 PROXY_ROTATION_URL 为代理服务提供的 URL:
-=======
 设置环境变量PROXY_ROTATION_URL为您的代理服务提供的URL：
->>>>>>> 2f9ef275
 
 ```shell
 export PROXY_ROTATION_URL=https://your-proxy-provider.com/rotation-endpoint
 ```
 
-<<<<<<< HEAD
-每次访问轮换 URL 时，它应该返回一个包含一个或多个新代理 IP 的响应。
-=======
 每次访问轮换URL时，应返回包含一个或多个新代理IP的响应。
 向您的代理提供商询问此类URL。
->>>>>>> 2f9ef275
-
-</details>
-
----
-
-## ✨ 特性
-
-<<<<<<< HEAD
-🕷️ **网络爬虫**
-=======
+
+</details>
+
+---
+
+## ✨ 功能
+
 🕷️ **Web爬虫**
->>>>>>> 2f9ef275
 - 可扩展爬取
 - 浏览器渲染
-- AJAX 数据提取
-
-🤖 **AI 驱动**
+- AJAX数据提取
+
+🤖 **AI驱动**
 - 自动字段提取
 - 模式识别
-<<<<<<< HEAD
-- 准确数据捕获
-=======
 - 精准数据捕获
->>>>>>> 2f9ef275
-
-🧠 **LLM 集成**
+
+🧠 **LLM集成**
 - 自然语言网页内容分析
 - 直观内容描述
 
-<<<<<<< HEAD
-🎯 **文本转动作**
-- 简单语言命令
-- 直观浏览器控制
-
-🤖 **RPA 能力**
-- 类人任务自动化
-- SPA 爬取支持
-- 高级工作流自动化
-
-🛠️ **开发者友好**
-- 一行数据提取
-- 类 SQL 查询界面
-- 简单 API 集成
-
-📊 **X-SQL 强大功能**
-- 扩展 SQL 用于网络数据
-- 内容挖掘能力
-- 网络商业智能
-
-🛡️ **机器人保护**
-- 高级隐身技术
-- IP 轮换
-- 隐私上下文管理
-
-⚡ **性能**
-- 并行页面渲染
-- 高效处理
-- 防屏蔽设计
-
-💰 **成本效益**
-- 每天 100,000+ 页面
-- 最小硬件需求
-=======
 🎯 **文本到行动**
 - 简单语言命令
 - 直观浏览器控制
@@ -509,10 +328,9 @@
 💰 **成本效益**
 - 每天10万+页面
 - 最低硬件要求
->>>>>>> 2f9ef275
 - 资源高效运行
 
-✅ **质量保障**
+✅ **质量保证**
 - 智能重试机制
 - 精确调度
 - 完整生命周期管理
@@ -526,14 +344,10 @@
 - 本地文件系统
 - MongoDB
 - HBase
-- Gora 支持
+- Gora支持
 
 📊 **监控**
-<<<<<<< HEAD
-- 全面日志记录
-=======
 - 全面日志
->>>>>>> 2f9ef275
 - 详细指标
 - 完全透明
 
