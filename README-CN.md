--- conflicted
+++ resolved
@@ -56,13 +56,8 @@
 
 
 ```bash
-<<<<<<< HEAD
-# 适用于Linux/macOS/Windows(使用curl)
-curl -L -o PulsarRPA.jar https://github.com/platonai/PulsarRPA/releases/download/v3.1.0/PulsarRPA.jar
-=======
 # Linux/macOS/Windows（使用 curl）
 curl -L -o PulsarRPA.jar https://github.com/platonai/PulsarRPA/releases/download/v3.0.12/PulsarRPA.jar
->>>>>>> 80259d83
 ```
 
 #### 🚀 运行
@@ -86,15 +81,9 @@
 <details>
 <summary>📂 资源下载</summary>
 
-<<<<<<< HEAD
-* 🟦 [GitHub发布下载](https://github.com/platonai/PulsarRPA/releases/download/v3.1.0/PulsarRPA.jar)
-* 📁 [镜像/备份下载](http://static.platonai.cn/repo/ai/platon/pulsar/)
-* 🛠️ [LLM配置指南](docs/config/llm/llm-config.md)
-=======
 * 🟦 [GitHub发布下载](https://github.com/platonai/PulsarRPA/releases/download/v3.0.12/PulsarRPA.jar)
 * 📁 [镜像/备份下载](https://static.platonai.cn/repo/ai/platon/pulsar/)
 * 🛠️ [大语言模型配置指南](docs/config/llm/llm-config.md)
->>>>>>> 80259d83
 * 🛠️ [配置指南](docs/config.md)
 
 </details>
@@ -164,11 +153,7 @@
     "onPageReadyActions": ["滚动到页面中间"],
     "pageSummaryPrompt": "提供这个产品的简要介绍",
     "dataExtractionRules": "产品名称、价格和评分",
-<<<<<<< HEAD
-    "linkExtractionRules": "页面上所有包含`/dp/`的链接"
-=======
     "uriExtractionRules": "页面上所有包含 `/dp/` 的链接"
->>>>>>> 80259d83
   }'
 ```
 
@@ -178,14 +163,10 @@
 
 ## 🎓 进阶用户 — 大语言模型 + X-SQL：精确、灵活、强大
 
-<<<<<<< HEAD
-利用 `scrape/tasks/submit` API进行高度精确、灵活和智能的数据提取。
-=======
 利用 `x/e` API 的强大功能，实现高精度、灵活且智能的数据提取。
->>>>>>> 80259d83
 
   ```bash
-  curl -X POST "http://localhost:8182/api/scrape/tasks/submit" -H "Content-Type: text/plain" -d "
+  curl -X POST "http://localhost:8182/api/x/e" -H "Content-Type: text/plain" -d "
   select
     llm_extract(dom, '产品名称、价格、评分') as llm_extracted_data,
     dom_base_uri(dom) as url,
