# PulsarRPA 简介

[English](README.md) | 简体中文 | [中国镜像](https://gitee.com/platonai_galaxyeye/PulsarRPA)

## 🚄 开始

💖 **PulsarRPA - 您的大规模自动化解决方案！** 💖

PulsarRPA 是一款高性能、分布式、开源的机器人流程自动化（RPA）框架，专为轻松应对大规模 RPA 任务而设计，为浏览器自动化、网络内容理解和数据提取提供了全面解决方案。PulsarRPA 结合了高性能分布式 RPA 的优势，旨在解决在快速演变且日益复杂的网站环境中进行浏览器自动化以及抽取准确、全面网络数据所固有的挑战。

### *大批量*站点的数据提取可以使用自动化提取技术:

```kotlin
val document = session.harvest("https://www.eeo.com.cn/2024/0330/648712.shtml")

println(document.contentTitle)
println(document.textContent)
```

示例代码: [kotlin](/pulsar-app/pulsar-examples/src/main/kotlin/ai/platon/pulsar/examples/sites/article/EEO.kt).

在这个案例中，我们使用流行的 biolerpipe 技术来自动提取新闻网页。在 PulsarRPAPro 中，我们支持更加智能的数据提取技术，来自动提取各种各样的网页，譬如商品详情页。

### 大多数抓取尝试可以从几乎一行代码开始：

*Kotlin:*

```kotlin
fun main() = PulsarContexts.createSession().scrapeOutPages(
  "https://www.amazon.com/",  "-outLink a[href~=/dp/]", listOf("#title", "#acrCustomerReviewText"))
```

上面的代码从一组产品页面中抓取由 css 选择器 #title 和 #acrCustomerReviewText 指定的字段。 示例代码：[kotlin](/pulsar-app/pulsar-examples/src/main/kotlin/ai/platon/pulsar/examples/sites/topEc/english/amazon/AmazonCrawler.kt), [java](/pulsar-app/pulsar-examples/src/main/java/ai/platon/pulsar/examples/sites/amazon/AmazonCrawler.java).

### 大多数 *生产环境* 数据采集项目可以从以下代码片段开始：

*Kotlin:*

```kotlin
fun main() {
    val context = PulsarContexts.create()

    val parseHandler = { _: WebPage, document: FeaturedDocument ->
        // use the document
        // ...
        // and then extract further hyperlinks
        context.submitAll(document.selectHyperlinks("a[href~=/dp/]"))
    }
    val urls = LinkExtractors.fromResource("seeds10.txt")
        .map { ParsableHyperlink("$it -refresh", parseHandler) }
    context.submitAll(urls).await()
}
```

示例代码：
[kotlin](/pulsar-app/pulsar-examples/src/main/kotlin/ai/platon/pulsar/examples/_5_ContinuousCrawler.kt), [java](/pulsar-app/pulsar-examples/src/main/java/ai/platon/pulsar/examples/ContinuousCrawler.java).

### **最复杂** 的数据采集项目需要使用 RPA：

*Kotlin:*

```kotlin
val options = session.options(args)
val event = options.event.browseEventHandlers
event.onBrowserLaunched.addLast { page, driver ->
    // warp up the browser to avoid being blocked by the website,
    // or choose the global settings, such as your location.
    warnUpBrowser(page, driver)
}
event.onWillFetch.addLast { page, driver ->
    // have to visit a referrer page before we can visit the desired page
    waitForReferrer(page, driver)
    // websites may prevent us from opening too many pages at a time, so we should open links one by one.
    waitForPreviousPage(page, driver)
}
event.onWillCheckDocumentState.addLast { page, driver ->
    // wait for a special fields to appear on the page
    driver.waitForSelector("body h1[itemprop=name]")
    // close the mask layer, it might be promotions, ads, or something else.
    driver.click(".mask-layer-close-button")
}
// visit the URL and trigger events
session.load(url, options)
```

示例代码: [kotlin](/pulsar-app/pulsar-examples/src/main/kotlin/ai/platon/pulsar/examples/sites/food/dianping/RestaurantCrawler.kt).

### *最复杂* 的 Web 数据抽取难题需要用 X-SQL 来解决：

在很多情况下，您可能仍然需要使用基于规则的数据提取技术。X-SQL 被设计来描述和管理最复杂的数据提取规则。

1. 您的 Web 数据提取规则非常复杂，例如，每个单独的页面有 100 多个规则
2. 需要维护的数据提取规则很多，比如全球 20 多个亚马逊网站，每个网站 20 多个数据类型

```sql
select
      dom_first_text(dom, '#productTitle') as title,
      dom_first_text(dom, '#bylineInfo') as brand,
      dom_first_text(dom, '#price tr td:matches(^Price) ~ td, #corePrice_desktop tr td:matches(^Price) ~ td') as price,
      dom_first_text(dom, '#acrCustomerReviewText') as ratings,
      str_first_float(dom_first_text(dom, '#reviewsMedley .AverageCustomerReviews span:contains(out of)'), 0.0) as score
  from load_and_select('https://www.amazon.com/dp/B0C1H26C46  -i 1s -njr 3', 'body');
```

示例代码:
- [X-SQL  to scrape 100+ fields from an Amazon's product page](https://github.com/platonai/exotic-amazon/tree/main/src/main/resources/sites/amazon/crawl/parse/sql/crawl)
- [X-SQLs  to scrape all types of Amazon webpages](https://github.com/platonai/exotic-amazon/tree/main/src/main/resources/sites/amazon/crawl/parse/sql/crawl)

## 🥁 简介

PulsarRPA 是大规模采集 Web 数据的终极开源方案，可满足几乎所有规模和性质的网络数据采集需要。

大规模提取 Web 数据非常困难。网站经常变化并且变得越来越复杂，这意味着收集的网络数据通常不准确或不完整，PulsarRPA 开发了一系列尖端技术来解决这些问题。


### 大规模网页数据提取面临的挑战

1. **频繁的网站变更**：在线平台不断更新其布局、结构和内容，使得长期保持可靠的提取流程颇具挑战。传统的抓取工具难以迅速适应这些变化，导致获取到的数据过时或不再相关。
2. **网页内容智能提取**：互联网拥有数十亿个网站，每个网站都包含海量数据。为了从如此众多的网站中提取信息，并且应对频繁的网站变更，智能化的网页内容采集技术至关重要。传统的网页抓取方法无法有效处理大量网页，导致数据提取效率低下。
3. **复杂的网站架构**：现代网站常采用精巧的设计模式、动态内容加载及先进的安全措施，为常规抓取方法设立了严峻的难关。从这类网站中提取数据需深入理解其结构与行为，并具备像人类用户一样与其交互的能力。

### PulsarRPA：革新网页数据采集方式

为应对上述挑战，PulsarRPA 集成了多项创新技术，确保高效、精准、可扩展的网页数据提取：

1. **浏览器渲染**：利用浏览器渲染和AJAX数据抓取从网站提取内容。
2. **RPA（机器人流程自动化）**：采用类人类行为与网页互动，实现从现代复杂网站中收集数据。
3. **智能抓取**：PulsarRPA采用智能抓取技术，能够自动识别并理解网页内容，从而确保数据提取的准确性和及时性。利用智能算法和机器学习技术，PulsarRPA能够自主学习和应用数据提取模型，显著提高数据检索的效率和精确度。
4. **高级DOM解析**：利用高级文档对象模型（DOM）解析技术，PulsarRPA能够轻松导航复杂的网站结构。它能准确识别并提取现代网页元素中的数据，处理动态内容渲染，绕过反爬虫措施，即使面对网站的复杂性，也能提供完整准确的数据集。
5. **分布式架构**：基于分布式架构构建的PulsarRPA，能够有效地处理大规模提取任务，因为它利用了多个节点组合的计算能力。这使得并行抓取、快速数据检索成为可能，并随着数据需求的增加实现无缝扩展，同时不损害性能或可靠性。
6. **开源与可定制**：作为一个开源解决方案，PulsarRPA提供了无与伦比的灵活性和可扩展性。开发者可以轻松定制其组件、集成现有系统或贡献新功能以满足特定项目需求。

综上所述，PulsarRPA 凭借其网页内容理解、智能抓取、先进 DOM 解析、分布式处理及开源特性，成为大规模网页数据提取首选的开源解决方案。其独特的技术组合使用户能够有效应对与大规模提取宝贵网页数据相关的复杂性和挑战，最终推动更明智的决策制定和竞争优势。


我们发布了一些最大型电商网站的全站数据采集的完整解决方案，这些解决方案满足最高标准的性能、质量和成本要求，他们将永久免费并开放源代码，例如：
- [Exotic Amazon](https://github.com/platonai/exotic-amazon)
- [Exotic Walmart](https://github.com/platonai/exotic/tree/main/exotic-app/exotic-OCR-examples/src/main/kotlin/ai/platon/exotic/examples/sites/walmart)
- [Exotic Dianping](https://github.com/platonai/exotic/tree/main/exotic-app/exotic-OCR-examples/src/main/kotlin/ai/platon/exotic/examples/sites/food/dianping)













# 🚀 主要特性

- 网络爬虫：支持多种数据采集模式，包括浏览器渲染、ajax数据采集、普通协议采集等。
- RPA：机器人流程自动化，能够模仿人类行为，采集单网页应用程序或执行其他有价值的任务。
- 简洁的 API：通过一行代码抓取数据，或者使用一条 SQL 语句将整个网站栏目转换成表格。
- X-SQL：扩展 SQL 功能来管理 Web 数据，包括网络爬取、数据采集、Web 内容挖掘和 Web BI。
- 爬虫隐身：通过浏览器驱动隐身技术，IP 轮换和隐私上下文轮换，确保爬虫不会被屏蔽。
- 高性能：经过高度优化，能够在单机上并行渲染数百页而不被屏蔽。
- 低成本：每天能够抓取 100,000 个浏览器渲染的电子商务网页，或者 n * 10,000,000 个数据点，仅需 8 核 CPU 和 32G 内存。
- 数据质量保证：通过智能重试、精准调度和 Web 数据生命周期管理来确保数据质量。
- 大规模采集：采用完全分布式架构，专为大规模数据采集而设计。
- 大数据支持：支持多种后端存储，包括本地文件、MongoDB、HBase 和 Gora。
- 日志和指标：密切监控并记录系统中的每个事件。

# ♾ 核心概念

要释放 PulsarRPA 的全部潜能并应对最复杂的数据抓取任务，对其核心概念的扎实理解至关重要。通过掌握这些基本原理，您将能够使用 PulsarRPA 作为从网络中提取有价值信息的强大工具。

让我们深入探讨构成您使用 PulsarRPA 进行数据抓取之旅基础的关键概念：

- 网页抓取（Web Scraping）：使用机器人自动从网站中提取内容和数据。
- 自动提取（Auto Extract）：通过自动学习数据模式并从网页中提取每个字段，由先进的人工智能算法驱动。
- RPA：机器人流程自动化，是抓取现代网页的有效方法。
- 网络即数据库（Network As A Database）：像访问本地数据库一样访问网络资源。
- X-SQL：使用 SQL 语言直接查询 Web 数据。
- Pulsar Session：提供一组简单、强大和灵活的 API 来执行 Web 抓取任务。
- Web Driver：定义了一个简洁的接口来访问和交互网页，所有行为都经过优化以尽可能接近真实人类的行为。
- UrlAware：包含了 URL 和描述任务的额外信息。PulsarRPA 中的每个任务都被定义为某种形式的 URLAware，主要有：PlainUrl, HyperLink, ListenableHyperlink, ParsableHyperlink。
- Load Options：加载选项或加载参数会影响 PulsarRPA 如何加载或者抓取网页。
- Event Handlers：捕获和处理在网页抓取的整个生命周期中发生的事件。

# 🧮 通过可执行 jar 使用 PulsarRPA

我们发布了一个基于 PulsarRPA 的独立可执行 jar，它包括：

- 顶尖站点的数据采集示例。
- 基于自监督机器学习自动进行信息提取的小程序，AI 算法可以识别详情页的所有字段，字段精确度达到 99% 以上。
- 基于自监督机器学习自动学习并输出所有采集规则的小程序。
- 可以直接从命令行执行网页数据采集任务，无需编写代码。
- PulsarRPA 服务器，可以向服务器发送 SQL 语句来采集 Web 数据。
- 一个 Web UI，可以编写 SQL 语句并通过它发送到服务器。

下载 [PulsarRPAPro](https://github.com/platonai/PulsarRPAPro#download) 并使用以下命令行探索其能力：

```shell
java -jar exotic-standalone.jar
```

# 🎁 将 PulsarRPA 用作软件库

要利用 PulsarRPA 的强大功能，最简单的方法是将其作为库添加到您的项目中。

使用 Maven 时，可以在 `pom.xml` 文件中添加以下依赖：

```xml
<dependency>
    <groupId>ai.platon.pulsar</groupId>
    <artifactId>pulsar-all</artifactId>
<<<<<<< HEAD
    <version>1.12.5</version>
=======
  <version>1.12.5</version>
>>>>>>> bad434fe
</dependency>
```

使用 Gradle 时，可以在 `build.gradle` 文件中添加以下依赖：

```kotlin
implementation("ai.platon.pulsar:pulsar-all:1.12.5")
```

也可以从 Github 克隆模板项目，包括 [kotlin](https://github.com/platonai/pulsar-kotlin-template), [java-11](https://github.com/platonai/pulsar-java-template), [java-17](https://github.com/platonai/pulsar-java-17-template)。

您还可以基于我们的商业级开源项目启动自己的大规模网络爬虫项目: [PulsarRPAPro](https://github.com/platonai/PulsarRPAPro), [Exotic-amazon](https://github.com/platonai/exotic-amazon)。

点击 [基本用法](docs/get-started/2basic-usage.md) 查看详情。

# 🌐 将 PulsarRPA 作为 REST 服务运行

当 PulsarRPA 作为 REST 服务运行时，X-SQL 可用于随时随地抓取网页或直接查询 Web 数据，无需打开 IDE。

## 从源代码构建

```shell
git clone https://github.com/platonai/pulsar.git 
cd pulsar && bin/build-run.sh
```

对于国内开发者，我们强烈建议您按照 [这个](https://github.com/platonai/pulsar/blob/master/bin/tools/maven/maven-settings.md) 指导来加速构建。

## 使用 X-SQL 查询 Web

如果未启动，则启动 pulsar 服务器：

```shell
bin/pulsar
```

在另一个终端窗口中抓取网页：

```shell
bin/scrape.sh
```

该 bash 脚本非常简单，只需使用 curl 发送 X-SQL：

```shell
curl -X POST --location "http://localhost:8182/api/x/e" -H "Content-Type: text/plain" -d "
  select
      dom_base_uri(dom) as url,
      dom_first_text(dom, '#productTitle') as title,
      dom_first_slim_html(dom, 'img:expr(width > 400)') as img
  from load_and_select('https://www.amazon.com/dp/B0C1H26C46', 'body');
"
```

示例代码可以在 [这里](https://github.com/platonai/pulsar/blob/master/bin/scrape.sh) 找到。

点击 [X-SQL](docs/x-sql.md) 查看有关X-SQL的详细介绍和功能描述。






# 📖 循序渐进的课程

我们提供了一个循序渐进的示例课程，帮助您逐步了解和掌握 PulsarRPA 的使用：

1. [Home](docs/zh/get-started/1home.md)
2. [Basic Usage](docs/zh/get-started/2basic-usage.md)
3. [Load Options](docs/zh/get-started/3load-options.md)
4. [Data Extraction](docs/zh/get-started/4data-extraction.md)
5. [URL](docs/zh/get-started/5URL.md)
6. [Java-style Async](docs/zh/get-started/6Java-style-async.md)
7. [Kotlin-style Async](docs/zh/get-started/7Kotlin-style-async.md)
8. [Continuous Crawling](docs/zh/get-started/8continuous-crawling.md)
9. [Event Handling](docs/zh/get-started/9event-handling.md)
10. [RPA](docs/zh/get-started/10RPA.md)
11. [WebDriver](docs/zh/get-started/11WebDriver.md)
12. [Massive Crawling](docs/zh/get-started/12massive-crawling.md)
13. [X-SQL](docs/zh/get-started/13X-SQL.md)
14. [AI Extraction](docs/zh/get-started/14AI-extraction.md)
15. [REST](docs/zh/get-started/15REST.md)
16. [Console](docs/zh/get-started/16console.md)
17. [Top Practice](docs/zh/get-started/17top-practice.md)
18. [Miscellaneous](docs/zh/get-started/18miscellaneous.md)

# 📊 日志和指标

PulsarRPA 精心设计了日志和指标子系统，以记录系统中发生的每一个事件。通过 PulsarRPA 的日志系统，您可以轻松地了解系统中发生的每一件事情，
判断系统运行是否健康，以及成功获取了多少页面、重试了多少页面、使用了多少代理 IP 等信息。

通过观察几个简单的符号，您可以快速了解整个系统的状态：💯 💔 🗙 ⚡ 💿 🔃 🤺。以下是一组典型的页面加载日志。要了解如何阅读日志，
请查看 [日志格式](docs/log-format.md)，以便快速掌握整个系统的状态。

```text
2022-09-24 11:46:26.045  INFO [-worker-14] a.p.p.c.c.L.Task - 3313. 💯 ⚡ U for N got 200 580.92 KiB in 1m14.277s, fc:1 | 75/284/96/277/6554 | 106.32.12.75 | 3xBpaR2 | https://www.walmart.com/ip/Restored-iPhone-7-32GB-Black-T-Mobile-Refurbished/329207863 -expires PT24H -ignoreFailure -itemExpires PT1M -outLinkSelector a[href~=/ip/] -parse -requireSize 300000
2022-09-24 11:46:09.190  INFO [-worker-32] a.p.p.c.c.L.Task - 3738. 💯 💿 U  got 200 452.91 KiB in 55.286s, last fetched 9h32m50s ago, fc:1 | 49/171/82/238/6172 | 121.205.220.179 | https://www.walmart.com/ip/Boost-Mobile-Apple-iPhone-SE-2-Cell-Phone-Black-64GB-Prepaid-Smartphone/490934488 -expires PT24H -ignoreFailure -itemExpires PT1M -outLinkSelector a[href~=/ip/] -parse -requireSize 300000
2022-09-24 11:46:28.567  INFO [-worker-17] a.p.p.c.c.L.Task - 2269. 💯 🔃 U for SC got 200 565.07 KiB <- 543.41 KiB in 1m22.767s, last fetched 16m58s ago, fc:6 | 58/230/98/295/6272 | 27.158.125.76 | 9uwu602 | https://www.walmart.com/ip/Straight-Talk-Apple-iPhone-11-64GB-Purple-Prepaid-Smartphone/356345388?variantFieldId=actual_color -expires PT24H -ignoreFailure -itemExpires PT1M -outLinkSelector a[href~=/ip/] -parse -requireSize 300000
2022-09-24 11:47:18.390  INFO [r-worker-8] a.p.p.c.c.L.Task - 3732. 💔 ⚡ U for N got 1601 0 <- 0 in 32.201s, fc:1/1 Retry(1601) rsp: CRAWL, rrs: EMPTY_0B | 2zYxg52 | https://www.walmart.com/ip/Apple-iPhone-7-256GB-Jet-Black-AT-T-Locked-Smartphone-Grade-B-Used/182353175?variantFieldId=actual_color -expires PT24H -ignoreFailure -itemExpires PT1M -outLinkSelector a[href~=/ip/] -parse -requireSize 300000
2022-09-24 11:47:13.860  INFO [-worker-60] a.p.p.c.c.L.Task - 2828. 🗙 🗙 U for SC got 200 0 <- 348.31 KiB <- 684.75 KiB in 0s, last fetched 18m55s ago, fc:2 | 34/130/52/181/5747 | 60.184.124.232 | 11zTa0r2 | https://www.walmart.com/ip/Walmart-Family-Mobile-Apple-iPhone-11-64GB-Black-Prepaid-Smartphone/209201965?athbdg=L1200 -expires PT24H -ignoreFailure -itemExpires PT1M -outLinkSelector a[href~=/ip/] -parse -requireSize 300000
```

# 💻 系统要求

- 内存 4G+
- Maven 3.2+
- Java 11 JDK 最新版本
- java 和 jar 必须在 PATH 中
- Google Chrome 90+

PulsarRPA 已在 Ubuntu 18.04、Ubuntu 20.04、Windows 7、Windows 11、WSL 上进行了测试，任何其他满足要求的操作系统也应该可以正常工作。

# 🛸 高级主题

如果您对 PulsarRPA 的高级主题感兴趣，可以查看 [advanced topics](/docs/faq/advanced-topics.md) 以获取以下问题的答案：

- 大规模网络爬虫有什么困难？
- 如何每天从电子商务网站上抓取一百万个产品页面？
- 如何在登录后抓取页面？
- 如何在浏览器上下文中直接下载资源？
- 如何抓取单页应用程序（SPA）？
- 资源模式
- RPA 模式
- 如何确保正确提取所有字段？
- 如何抓取分页链接？
- 如何抓取新发现的链接？
- 如何爬取整个网站？
- 如何模拟人类行为？
- 如何安排优先任务？
- 如何在固定时间点开始任务？
- 如何删除计划任务？
- 如何知道任务的状态？
- 如何知道系统中发生了什么？
- 如何为要抓取的字段自动生成 css 选择器？
- 如何使用机器学习自动从网站中提取内容并具有商业准确性？
- 如何抓取 amazon.com 以满足行业需求？

# 🆚 同其他方案的对比

PulsarRPA 在 “主要特性” 部分中提到的特性都得到了良好的支持，而其他解决方案可能不支持或者支持不好。您可以点击 [solution comparison](docs/faq/solution-comparison.md) 查看以下问题的答案：

- PulsarRPA vs selenium/puppeteer/playwright
- PulsarRPA vs nutch
- PulsarRPA vs scrapy+splash

# 🤓 技术细节

如果您对 PulsarRPA 的技术细节感兴趣，可以查看 [technical details](docs/faq/technical-details.md) 以获取以下问题的答案：

- 如何轮换我的 IP 地址？
- 如何隐藏我的机器人不被检测到？
- 如何以及为什么要模拟人类行为？
- 如何在一台机器上渲染尽可能多的页面而不被屏蔽？

# 🐦 联系方式

- 微信：galaxyeye
- 微博：[galaxyeye](https://weibo.com/galaxyeye)
- 邮箱：galaxyeye@live.cn, ivincent.zhang@gmail.com
- Twitter: galaxyeye8
- 网站：[platon.ai](http://platon.ai)<|MERGE_RESOLUTION|>--- conflicted
+++ resolved
@@ -208,11 +208,7 @@
 <dependency>
     <groupId>ai.platon.pulsar</groupId>
     <artifactId>pulsar-all</artifactId>
-<<<<<<< HEAD
-    <version>1.12.5</version>
-=======
   <version>1.12.5</version>
->>>>>>> bad434fe
 </dependency>
 ```
 
