package ai.platon.pulsar.rest.api.service

import ai.platon.pulsar.common.ResourceStatus
import ai.platon.pulsar.persist.ProtocolStatus
import ai.platon.pulsar.persist.metadata.ProtocolStatusCodes
import ai.platon.pulsar.rest.api.common.DegenerateXSQLScrapeHyperlink
import ai.platon.pulsar.rest.api.common.ScrapeAPIUtils
import ai.platon.pulsar.rest.api.common.ScrapeHyperlink
import ai.platon.pulsar.rest.api.common.XSQLScrapeHyperlink
import ai.platon.pulsar.rest.api.entities.ScrapeRequest
import ai.platon.pulsar.rest.api.entities.ScrapeResponse
import ai.platon.pulsar.rest.api.entities.ScrapeStatusRequest
<<<<<<< HEAD
=======
import ai.platon.pulsar.rest.api.entities.refreshed
import ai.platon.pulsar.rest.api.service.CommandService.Companion.FLOW_POLLING_INTERVAL
>>>>>>> 2f9ef275
import ai.platon.pulsar.skeleton.session.BasicPulsarSession
import ai.platon.pulsar.skeleton.session.PulsarSession
import kotlinx.coroutines.*
import kotlinx.coroutines.flow.*
import org.apache.commons.collections4.MultiMapUtils
import org.slf4j.LoggerFactory
import org.springframework.http.codec.ServerSentEvent
import org.springframework.stereotype.Service
import reactor.core.publisher.Flux
import java.time.Instant
import java.util.concurrent.ConcurrentSkipListMap
import java.util.concurrent.TimeUnit
import java.util.concurrent.TimeoutException

@Service
class ScrapeService(
    val session: PulsarSession
) {
    private val logger = LoggerFactory.getLogger(ScrapeService::class.java)
<<<<<<< HEAD
    private val responseCache = ConcurrentSkipListMap<String, ScrapeResponse>()
    private val responseStatusIndex = MultiMapUtils.newListValuedHashMap<Int, String>()

    companion object {
        const val DEFAULT_STATUS_CODE = 0
        const val MAX_CACHE_SIZE = 1000
    }

=======

    /**
     * The response cache, the key is the id, the value is the response
     * */
    private val responseCache = ConcurrentSkipListMap<String, ScrapeResponse>()

    /**
     * The response status map, the key is the status code, the value is the response's id
     * */
    private val responseStatusIndex = MultiMapUtils.newListValuedHashMap<Int, String>()

    // Create a dedicated dispatcher for long-running command operations
    private val scrapingDispatcher = Dispatchers.IO.limitedParallelism(10) // Adjust number based on your server capacity

    private val scrapingScope: CoroutineScope = CoroutineScope(
        scrapingDispatcher + SupervisorJob() + CoroutineName("scraping")
    )

    /**
     * Execute a scrape task and wait until the execution is done,
     * for test purpose only, no customer should access this api
     * */
>>>>>>> 2f9ef275
    fun executeQuery(request: ScrapeRequest): ScrapeResponse {
        var uuid: String? = null
        try {
            val hyperlink = doSubmit(request)

            uuid = hyperlink.uuid
            val response = hyperlink.get(3, TimeUnit.MINUTES)
            return response
        } catch (e: TimeoutException) {
<<<<<<< HEAD
            logger.info("Invalid scrape request. {}", e.message)
            if (uuid == null) {
                return ScrapeResponse(null, ResourceStatus.SC_REQUEST_TIMEOUT, ProtocolStatusCodes.REQUEST_TIMEOUT)
            }

            val response = responseCache[uuid]
            return response?.copy(statusCode = ResourceStatus.SC_REQUEST_TIMEOUT)
                ?: ScrapeResponse(null, ResourceStatus.SC_REQUEST_TIMEOUT, ProtocolStatusCodes.REQUEST_TIMEOUT)
        } catch (e: IllegalArgumentException) {
            logger.info("Invalid scrape request. {}", e.message)
            return ScrapeResponse(null, ResourceStatus.SC_BAD_REQUEST, ProtocolStatusCodes.EXCEPTION)
        } catch (e: Exception) {
            logger.error("Error executing query: >>>${request.sql}<<<", e)
            return ScrapeResponse(null, ResourceStatus.SC_INTERNAL_SERVER_ERROR, ProtocolStatusCodes.EXCEPTION)
=======
            logger.warn("Timeout executing query: >>>${request.sql}<<<", e)
            return ScrapeResponse("", ResourceStatus.SC_REQUEST_TIMEOUT, ProtocolStatusCodes.REQUEST_TIMEOUT)
        } catch (e: Exception) {
            logger.error("Unexpected error executing query: >>>${request.sql}<<<", e)
            return ScrapeResponse("", ResourceStatus.SC_INTERNAL_SERVER_ERROR, ProtocolStatusCodes.EXCEPTION)
>>>>>>> 2f9ef275
        }
    }

    fun submitJob(request: ScrapeRequest): ScrapeHyperlink {
        try {
            return doSubmit(request)
        } catch (e: IllegalArgumentException) {
            throw e
        } catch (e: Exception) {
            throw ScrapeSubmissionException("Failed to submit job | >>>\n$request\n<<<")
        }
    }

    @Throws(IllegalArgumentException::class)
    private fun doSubmit(request: ScrapeRequest): ScrapeHyperlink {
        val hyperlink = createScrapeHyperlink(request)

        responseCache[hyperlink.uuid] = hyperlink.response
        hyperlink.response.id = hyperlink.uuid
        require(session is BasicPulsarSession)
        session.submit(hyperlink)
        logger.info("Job submitted successfully: ${hyperlink.uuid}")

        return hyperlink
    }

    fun getStatus(request: ScrapeStatusRequest): ScrapeResponse {
        return responseCache.computeIfAbsent(request.id) {
            ScrapeResponse(request.id, ResourceStatus.SC_NOT_FOUND, ProtocolStatusCodes.SC_NOT_FOUND)
        }
    }









    fun streamEvents(id: String): Flux<ServerSentEvent<ScrapeResponse>> {
        return Flux.create<ScrapeResponse> { sink ->
            val job = commandStatusFlow(id).onEach {
                sink.next(it)
                if (it.isDone) {
                    sink.complete()
                }
            }.catch {
                logger.error("Error in command status flow", it)
                sink.error(it)
            }.launchIn(scrapingScope)

            sink.onDispose {
                job.cancel()
            }
        }.map {
            ServerSentEvent.builder(it).id(it.id!!).event(it.event).build()
        }
    }

<<<<<<< HEAD
=======
    fun commandStatusFlow(uuid: String): Flow<ScrapeResponse> = flow {
        var lastModifiedTime = Instant.EPOCH
        do {
            delay(FLOW_POLLING_INTERVAL)

            val status = responseCache[uuid] ?: ScrapeResponse.notFound(uuid)
            if (status.isDone) {
                emit(status)
                return@flow
            }

            if (status.refreshed(lastModifiedTime)) {
                emit(status)
                lastModifiedTime = status.lastModifiedTime
            }
        } while (!status.isDone)
    }











    /**
     * Get the response count by status code
     * */
>>>>>>> 2f9ef275
    fun count(statusCode: Int): Int {
        return when (statusCode) {
            DEFAULT_STATUS_CODE -> responseCache.size
            else -> responseStatusIndex[statusCode]?.size ?: 0
        }
    }

    /**
     * Create a scrape hyperlink from a scrape request.
     *
     * @param request The scrape request
     * @return The scrape hyperlink
     * @throws IllegalArgumentException If the request is invalid
     * */
    @Throws(IllegalArgumentException::class)
    private fun createScrapeHyperlink(request: ScrapeRequest): ScrapeHyperlink {
        val sql = request.sql
        val link = if (ScrapeAPIUtils.isScrapeUDF(sql)) {
            val xSQL = ScrapeAPIUtils.normalize(sql)
            XSQLScrapeHyperlink(request, xSQL, session)
        } else {
            DegenerateXSQLScrapeHyperlink(request, session)
        }

        link.eventHandlers.crawlEventHandlers.onLoaded.addLast { url, page ->
            responseCache[link.uuid] = link.response
            responseStatusIndex[link.response.statusCode].add(link.uuid)
            null
        }

        return link
    }
}<|MERGE_RESOLUTION|>--- conflicted
+++ resolved
@@ -1,7 +1,6 @@
 package ai.platon.pulsar.rest.api.service
 
 import ai.platon.pulsar.common.ResourceStatus
-import ai.platon.pulsar.persist.ProtocolStatus
 import ai.platon.pulsar.persist.metadata.ProtocolStatusCodes
 import ai.platon.pulsar.rest.api.common.DegenerateXSQLScrapeHyperlink
 import ai.platon.pulsar.rest.api.common.ScrapeAPIUtils
@@ -10,11 +9,8 @@
 import ai.platon.pulsar.rest.api.entities.ScrapeRequest
 import ai.platon.pulsar.rest.api.entities.ScrapeResponse
 import ai.platon.pulsar.rest.api.entities.ScrapeStatusRequest
-<<<<<<< HEAD
-=======
 import ai.platon.pulsar.rest.api.entities.refreshed
 import ai.platon.pulsar.rest.api.service.CommandService.Companion.FLOW_POLLING_INTERVAL
->>>>>>> 2f9ef275
 import ai.platon.pulsar.skeleton.session.BasicPulsarSession
 import ai.platon.pulsar.skeleton.session.PulsarSession
 import kotlinx.coroutines.*
@@ -34,16 +30,6 @@
     val session: PulsarSession
 ) {
     private val logger = LoggerFactory.getLogger(ScrapeService::class.java)
-<<<<<<< HEAD
-    private val responseCache = ConcurrentSkipListMap<String, ScrapeResponse>()
-    private val responseStatusIndex = MultiMapUtils.newListValuedHashMap<Int, String>()
-
-    companion object {
-        const val DEFAULT_STATUS_CODE = 0
-        const val MAX_CACHE_SIZE = 1000
-    }
-
-=======
 
     /**
      * The response cache, the key is the id, the value is the response
@@ -66,64 +52,36 @@
      * Execute a scrape task and wait until the execution is done,
      * for test purpose only, no customer should access this api
      * */
->>>>>>> 2f9ef275
     fun executeQuery(request: ScrapeRequest): ScrapeResponse {
-        var uuid: String? = null
         try {
-            val hyperlink = doSubmit(request)
-
-            uuid = hyperlink.uuid
-            val response = hyperlink.get(3, TimeUnit.MINUTES)
+            val hyperlink = createScrapeHyperlink(request)
+            session.submit(hyperlink)
+            val response = hyperlink.get(120, TimeUnit.SECONDS)
             return response
         } catch (e: TimeoutException) {
-<<<<<<< HEAD
-            logger.info("Invalid scrape request. {}", e.message)
-            if (uuid == null) {
-                return ScrapeResponse(null, ResourceStatus.SC_REQUEST_TIMEOUT, ProtocolStatusCodes.REQUEST_TIMEOUT)
-            }
-
-            val response = responseCache[uuid]
-            return response?.copy(statusCode = ResourceStatus.SC_REQUEST_TIMEOUT)
-                ?: ScrapeResponse(null, ResourceStatus.SC_REQUEST_TIMEOUT, ProtocolStatusCodes.REQUEST_TIMEOUT)
-        } catch (e: IllegalArgumentException) {
-            logger.info("Invalid scrape request. {}", e.message)
-            return ScrapeResponse(null, ResourceStatus.SC_BAD_REQUEST, ProtocolStatusCodes.EXCEPTION)
-        } catch (e: Exception) {
-            logger.error("Error executing query: >>>${request.sql}<<<", e)
-            return ScrapeResponse(null, ResourceStatus.SC_INTERNAL_SERVER_ERROR, ProtocolStatusCodes.EXCEPTION)
-=======
             logger.warn("Timeout executing query: >>>${request.sql}<<<", e)
             return ScrapeResponse("", ResourceStatus.SC_REQUEST_TIMEOUT, ProtocolStatusCodes.REQUEST_TIMEOUT)
         } catch (e: Exception) {
             logger.error("Unexpected error executing query: >>>${request.sql}<<<", e)
             return ScrapeResponse("", ResourceStatus.SC_INTERNAL_SERVER_ERROR, ProtocolStatusCodes.EXCEPTION)
->>>>>>> 2f9ef275
         }
     }
 
-    fun submitJob(request: ScrapeRequest): ScrapeHyperlink {
-        try {
-            return doSubmit(request)
-        } catch (e: IllegalArgumentException) {
-            throw e
-        } catch (e: Exception) {
-            throw ScrapeSubmissionException("Failed to submit job | >>>\n$request\n<<<")
-        }
-    }
-
-    @Throws(IllegalArgumentException::class)
-    private fun doSubmit(request: ScrapeRequest): ScrapeHyperlink {
+    /**
+     * Submit a scraping task
+     * */
+    fun submitJob(request: ScrapeRequest): String {
         val hyperlink = createScrapeHyperlink(request)
-
         responseCache[hyperlink.uuid] = hyperlink.response
         hyperlink.response.id = hyperlink.uuid
         require(session is BasicPulsarSession)
         session.submit(hyperlink)
-        logger.info("Job submitted successfully: ${hyperlink.uuid}")
-
-        return hyperlink
+        return hyperlink.uuid
     }
 
+    /**
+     * Get the response
+     * */
     fun getStatus(request: ScrapeStatusRequest): ScrapeResponse {
         return responseCache.computeIfAbsent(request.id) {
             ScrapeResponse(request.id, ResourceStatus.SC_NOT_FOUND, ProtocolStatusCodes.SC_NOT_FOUND)
@@ -158,8 +116,6 @@
         }
     }
 
-<<<<<<< HEAD
-=======
     fun commandStatusFlow(uuid: String): Flow<ScrapeResponse> = flow {
         var lastModifiedTime = Instant.EPOCH
         do {
@@ -191,22 +147,13 @@
     /**
      * Get the response count by status code
      * */
->>>>>>> 2f9ef275
     fun count(statusCode: Int): Int {
         return when (statusCode) {
-            DEFAULT_STATUS_CODE -> responseCache.size
+            0 -> responseCache.size
             else -> responseStatusIndex[statusCode]?.size ?: 0
         }
     }
 
-    /**
-     * Create a scrape hyperlink from a scrape request.
-     *
-     * @param request The scrape request
-     * @return The scrape hyperlink
-     * @throws IllegalArgumentException If the request is invalid
-     * */
-    @Throws(IllegalArgumentException::class)
     private fun createScrapeHyperlink(request: ScrapeRequest): ScrapeHyperlink {
         val sql = request.sql
         val link = if (ScrapeAPIUtils.isScrapeUDF(sql)) {
