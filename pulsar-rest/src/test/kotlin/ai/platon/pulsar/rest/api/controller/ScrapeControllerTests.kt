package ai.platon.pulsar.rest.api.controller

import ai.platon.pulsar.common.ResourceStatus
import ai.platon.pulsar.common.serialize.json.prettyPulsarObjectMapper
import ai.platon.pulsar.common.serialize.json.pulsarObjectMapper
import ai.platon.pulsar.common.sleepSeconds
import ai.platon.pulsar.common.sql.SQLTemplate
import ai.platon.pulsar.ql.h2.udfs.LLMFunctions
import ai.platon.pulsar.rest.api.TestUtils
import ai.platon.pulsar.rest.api.entities.ScrapeResponse
import org.assertj.core.api.Assertions.assertThat
<<<<<<< HEAD
import org.junit.jupiter.api.Assumptions
=======
import org.assertj.core.api.Assumptions
>>>>>>> 2f9ef275
import org.junit.jupiter.api.BeforeEach
import org.junit.jupiter.api.Test
import kotlin.test.*

<<<<<<< HEAD
class ScrapeControllerTests : IntegrationTestBase() {

    val urls = mapOf(
        "productListPage" to "https://www.amazon.com/b?node=1292115011",
        "productDetailPage" to "https://www.amazon.com/dp/B0C1H26C46"
    )

    val sqlTemplates = mapOf(
        "productListPage" to """
        select
            dom_base_uri(dom) as `url`,
            str_substring_after(dom_base_uri(dom), '&rh=') as `nodeID`,
            dom_first_text(dom, 'a span.a-price:first-child span.a-offscreen') as `price`,
            dom_first_text(dom, 'a:has(span.a-price) span:containsOwn(/Item)') as `priceperitem`,
            dom_first_text(dom, 'a span.a-price[data-a-strike] span.a-offscreen') as `listprice`,
            dom_first_text(dom, 'h2 a') as `title`,
            dom_height(dom_select_first(dom, 'a img[srcset]')) as `pic_height`
        from load_and_select(@url, 'div[class*=search-result]');
    """.trimIndent(),
        "productDetailPage" to """
            select
              llm_extract(dom, 'product name, price, ratings') as llm_extracted_data,
              dom_base_uri(dom) as url,
              dom_first_text(dom, '#productTitle') as title,
              dom_first_slim_html(dom, 'img:expr(width > 400)') as img
            from load_and_select(@url, 'body');
        """.trimIndent()
    ).entries.associate { it.key to SQLTemplate(it.value) }

    @BeforeEach
    fun setUp() {
    }

    @BeforeEach
    fun `ensure resources are prepared`() {
        TestUtils.ensurePage(requireNotNull(urls["productListPage"]))
        TestUtils.ensurePage(requireNotNull(urls["productDetailPage"]))
    }

    @Test
    fun `test hello`() {
        assertThat(
            restTemplate.getForObject("$baseUri/pulsar-system/hello", String::class.java)
        ).contains("hello")
    }
=======
open class ScrapeControllerTests : ScrapeControllerTestBase() {
>>>>>>> 2f9ef275

    /**
     * Test [ScrapeController.execute]
     * */
    @Test
    fun `test execute with X-SQL`() {
        val pageType = "productListPage"
        val url = requireNotNull(urls[pageType])
        val sql = requireNotNull(sqlTemplates[pageType]).createSQL(url)

        val response = restTemplate.postForObject("$baseUri/scrape/execute", sql, ScrapeResponse::class.java)
        println("Response: $response")
        Assumptions.assumeTrue(response.statusCode == 200)
        assertNotNull(response)
        assertEquals(200, response.statusCode)
        assertEquals(200, response.pageStatusCode)
    }

    /**
     * Test [ScrapeController.execute]
     * */
    @Test
    fun `test execute with invalid X-SQL`() {
        val sql = "select dom_uri(dom) from load_and_select()"

        val response = restTemplate.postForObject("$baseUri/scrape/execute", sql, ScrapeResponse::class.java)
        assertEquals(ResourceStatus.SC_BAD_REQUEST, response.statusCode)
        assertFalse(response.isDone)
    }

    /**
     * Test [ScrapeController.submit]
     * Test [ScrapeController.status]
     * */
    @Test
    fun `test submit with X-SQL`() {
        val pageType = "productListPage"
        val url = requireNotNull(urls[pageType])
        val sql = requireNotNull(sqlTemplates[pageType]).createSQL(url)

        val uuid = restTemplate.postForObject("$baseUri/scrape/submit", sql, String::class.java)
        println("UUID: $uuid")
        assertNotNull(uuid)

        await(pageType, uuid, url)
    }

    /**
     * Test [ScrapeController.submit]
     * Test [ScrapeController.status]
     * Test [LLMFunctions.extract]
     * */
    @Test
    fun `test submit with LLM + X-SQL`() {
        val pageType = "productDetailPage"
        val url = requireNotNull(urls[pageType])
        val sql = requireNotNull(sqlTemplates[pageType]).createSQL(url)

        val uuid = restTemplate.postForObject("$baseUri/scrape/submit", sql, String::class.java)
        println("UUID: $uuid")
        assertNotNull(uuid)

        await(pageType, uuid, url)
    }

<<<<<<< HEAD
    /**
     * Test [ScrapeController.status]
     * */
    private fun await(pageType: String, uuid: String, url: String) {
=======
    protected fun await(pageType: String, uuid: String, url: String) {
>>>>>>> 2f9ef275
        var records: List<Map<String, Any?>>? = null
        var tick = 0
        val timeout = 60
        while (records == null && ++tick < timeout) {
            sleepSeconds(1)

            val response = restTemplate.getForObject("$baseUri/scrape/status?uuid=$uuid", ScrapeResponse::class.java)

            if (tick % 10 == 0) {
                println(pulsarObjectMapper().writeValueAsString(response))
            }

            if (response.isDone) {
                println("response: ")
                println(prettyPulsarObjectMapper().writeValueAsString(response))

                // If the page content bytes is less than 20KB, it means the page is not loaded
                Assumptions.assumeThat(response.pageContentBytes).isGreaterThan(20_000) // 20KB
                Assumptions.assumeThat(response.pageStatusCode).isEqualTo(200)

                records = response.resultSet
                assertNotNull(records)

                println("records: $records")

                Assumptions.assumeThat(records).isNotEmpty
            }
        }

        // wait for callback
        sleepSeconds(3)

        val response = restTemplate.getForObject("$baseUri/scrape/status?uuid=$uuid", ScrapeResponse::class.java)
        println("Final scrape task status: ")
        println(pulsarObjectMapper().writeValueAsString(response))

        Assumptions.assumeThat(tick).isLessThanOrEqualTo(timeout)
    }
}<|MERGE_RESOLUTION|>--- conflicted
+++ resolved
@@ -1,6 +1,5 @@
 package ai.platon.pulsar.rest.api.controller
 
-import ai.platon.pulsar.common.ResourceStatus
 import ai.platon.pulsar.common.serialize.json.prettyPulsarObjectMapper
 import ai.platon.pulsar.common.serialize.json.pulsarObjectMapper
 import ai.platon.pulsar.common.sleepSeconds
@@ -9,105 +8,24 @@
 import ai.platon.pulsar.rest.api.TestUtils
 import ai.platon.pulsar.rest.api.entities.ScrapeResponse
 import org.assertj.core.api.Assertions.assertThat
-<<<<<<< HEAD
-import org.junit.jupiter.api.Assumptions
-=======
 import org.assertj.core.api.Assumptions
->>>>>>> 2f9ef275
 import org.junit.jupiter.api.BeforeEach
 import org.junit.jupiter.api.Test
-import kotlin.test.*
+import kotlin.test.assertNotNull
+import kotlin.test.assertTrue
 
-<<<<<<< HEAD
-class ScrapeControllerTests : IntegrationTestBase() {
-
-    val urls = mapOf(
-        "productListPage" to "https://www.amazon.com/b?node=1292115011",
-        "productDetailPage" to "https://www.amazon.com/dp/B0C1H26C46"
-    )
-
-    val sqlTemplates = mapOf(
-        "productListPage" to """
-        select
-            dom_base_uri(dom) as `url`,
-            str_substring_after(dom_base_uri(dom), '&rh=') as `nodeID`,
-            dom_first_text(dom, 'a span.a-price:first-child span.a-offscreen') as `price`,
-            dom_first_text(dom, 'a:has(span.a-price) span:containsOwn(/Item)') as `priceperitem`,
-            dom_first_text(dom, 'a span.a-price[data-a-strike] span.a-offscreen') as `listprice`,
-            dom_first_text(dom, 'h2 a') as `title`,
-            dom_height(dom_select_first(dom, 'a img[srcset]')) as `pic_height`
-        from load_and_select(@url, 'div[class*=search-result]');
-    """.trimIndent(),
-        "productDetailPage" to """
-            select
-              llm_extract(dom, 'product name, price, ratings') as llm_extracted_data,
-              dom_base_uri(dom) as url,
-              dom_first_text(dom, '#productTitle') as title,
-              dom_first_slim_html(dom, 'img:expr(width > 400)') as img
-            from load_and_select(@url, 'body');
-        """.trimIndent()
-    ).entries.associate { it.key to SQLTemplate(it.value) }
-
-    @BeforeEach
-    fun setUp() {
-    }
-
-    @BeforeEach
-    fun `ensure resources are prepared`() {
-        TestUtils.ensurePage(requireNotNull(urls["productListPage"]))
-        TestUtils.ensurePage(requireNotNull(urls["productDetailPage"]))
-    }
-
-    @Test
-    fun `test hello`() {
-        assertThat(
-            restTemplate.getForObject("$baseUri/pulsar-system/hello", String::class.java)
-        ).contains("hello")
-    }
-=======
 open class ScrapeControllerTests : ScrapeControllerTestBase() {
->>>>>>> 2f9ef275
 
     /**
-     * Test [ScrapeController.execute]
+     * Test [ScrapeController.submitJob]
      * */
     @Test
-    fun `test execute with X-SQL`() {
+    fun `Test extracting product list page with X-SQL`() {
         val pageType = "productListPage"
         val url = requireNotNull(urls[pageType])
         val sql = requireNotNull(sqlTemplates[pageType]).createSQL(url)
 
-        val response = restTemplate.postForObject("$baseUri/scrape/execute", sql, ScrapeResponse::class.java)
-        println("Response: $response")
-        Assumptions.assumeTrue(response.statusCode == 200)
-        assertNotNull(response)
-        assertEquals(200, response.statusCode)
-        assertEquals(200, response.pageStatusCode)
-    }
-
-    /**
-     * Test [ScrapeController.execute]
-     * */
-    @Test
-    fun `test execute with invalid X-SQL`() {
-        val sql = "select dom_uri(dom) from load_and_select()"
-
-        val response = restTemplate.postForObject("$baseUri/scrape/execute", sql, ScrapeResponse::class.java)
-        assertEquals(ResourceStatus.SC_BAD_REQUEST, response.statusCode)
-        assertFalse(response.isDone)
-    }
-
-    /**
-     * Test [ScrapeController.submit]
-     * Test [ScrapeController.status]
-     * */
-    @Test
-    fun `test submit with X-SQL`() {
-        val pageType = "productListPage"
-        val url = requireNotNull(urls[pageType])
-        val sql = requireNotNull(sqlTemplates[pageType]).createSQL(url)
-
-        val uuid = restTemplate.postForObject("$baseUri/scrape/submit", sql, String::class.java)
+        val uuid = restTemplate.postForObject("$baseUri/x/s", sql, String::class.java)
         println("UUID: $uuid")
         assertNotNull(uuid)
 
@@ -115,38 +33,30 @@
     }
 
     /**
-     * Test [ScrapeController.submit]
-     * Test [ScrapeController.status]
+     * Test [ScrapeController.submitJob]
      * Test [LLMFunctions.extract]
      * */
     @Test
-    fun `test submit with LLM + X-SQL`() {
+    fun `Test extracting product detail page with LLM + X-SQL`() {
         val pageType = "productDetailPage"
         val url = requireNotNull(urls[pageType])
         val sql = requireNotNull(sqlTemplates[pageType]).createSQL(url)
 
-        val uuid = restTemplate.postForObject("$baseUri/scrape/submit", sql, String::class.java)
+        val uuid = restTemplate.postForObject("$baseUri/x/s", sql, String::class.java)
         println("UUID: $uuid")
         assertNotNull(uuid)
 
         await(pageType, uuid, url)
     }
 
-<<<<<<< HEAD
-    /**
-     * Test [ScrapeController.status]
-     * */
-    private fun await(pageType: String, uuid: String, url: String) {
-=======
     protected fun await(pageType: String, uuid: String, url: String) {
->>>>>>> 2f9ef275
         var records: List<Map<String, Any?>>? = null
         var tick = 0
         val timeout = 60
         while (records == null && ++tick < timeout) {
             sleepSeconds(1)
 
-            val response = restTemplate.getForObject("$baseUri/scrape/status?uuid=$uuid", ScrapeResponse::class.java)
+            val response = restTemplate.getForObject("$baseUri/x/status?uuid=$uuid", ScrapeResponse::class.java)
 
             if (tick % 10 == 0) {
                 println(pulsarObjectMapper().writeValueAsString(response))
@@ -172,7 +82,7 @@
         // wait for callback
         sleepSeconds(3)
 
-        val response = restTemplate.getForObject("$baseUri/scrape/status?uuid=$uuid", ScrapeResponse::class.java)
+        val response = restTemplate.getForObject("$baseUri/x/a/status?uuid=$uuid", ScrapeResponse::class.java)
         println("Final scrape task status: ")
         println(pulsarObjectMapper().writeValueAsString(response))
 
