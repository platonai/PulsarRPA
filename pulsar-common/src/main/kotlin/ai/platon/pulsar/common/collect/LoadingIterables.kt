package ai.platon.pulsar.common.collect

import java.util.concurrent.ConcurrentLinkedQueue

open class ConcurrentLoadingIterable<T>(
        val collector: DataCollector<T>,
        val lowerCapacity: Int = 200
): Iterable<T> {

    private val queue = ConcurrentLinkedQueue<T>()

    override fun iterator() = LoadingIterator(this)

    class LoadingIterator<T>(
            private val iterable: ConcurrentLoadingIterable<T>
    ): Iterator<T> {

        @Synchronized
        fun tryLoad() {
            if (iterable.collector.hasMore() && iterable.queue.size < iterable.lowerCapacity) {
                iterable.collector.collectTo(iterable.queue)
            }
        }

        @Synchronized
        override fun hasNext(): Boolean {
<<<<<<< HEAD
            while (iterable.collector.hasMore() && iterable.queue.size < iterable.lowerCapacity) {
                iterable.collector.collectTo(iterable.queue)
=======
            while (iterable.queue.isEmpty() && iterable.collector.hasMore()) {
                tryLoad()
>>>>>>> 8a0d7bdf
            }

            return iterable.queue.isNotEmpty()
        }

        @Synchronized
        override fun next(): T {
            return iterable.queue.poll()?:throw NoSuchElementException()
        }
    }
}<|MERGE_RESOLUTION|>--- conflicted
+++ resolved
@@ -24,13 +24,8 @@
 
         @Synchronized
         override fun hasNext(): Boolean {
-<<<<<<< HEAD
-            while (iterable.collector.hasMore() && iterable.queue.size < iterable.lowerCapacity) {
-                iterable.collector.collectTo(iterable.queue)
-=======
             while (iterable.queue.isEmpty() && iterable.collector.hasMore()) {
                 tryLoad()
->>>>>>> 8a0d7bdf
             }
 
             return iterable.queue.isNotEmpty()
