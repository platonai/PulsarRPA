--- conflicted
+++ resolved
@@ -104,11 +104,8 @@
      * Storage
      * */
     String MEM_STORE_CLASS = "org.apache.gora.memory.store.MemStore";
-<<<<<<< HEAD
-=======
     /** A minimal file backend store */
     String FILE_BACKEND_STORE_CLASS = "ai.platon.pulsar.persist.gora.db.FileBackendPageStore";
->>>>>>> 8a0d7bdf
     /** Constant <code>MONGO_STORE_CLASS="org.apache.gora.mongodb.store.MongoStor"{trunked}</code> */
     String MONGO_STORE_CLASS = "org.apache.gora.mongodb.store.MongoStore";
     /** Constant <code>HBASE_STORE_CLASS="org.apache.gora.hbase.store.HBaseStore"</code> */
