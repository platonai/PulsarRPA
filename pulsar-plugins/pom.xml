<?xml version="1.0" encoding="UTF-8"?>
<!-- Licensed to the Apache Software Foundation (ASF) under one or more contributor
	license agreements. See the NOTICE file distributed with this work for additional
	information regarding copyright ownership. The ASF licenses this file to
	you under the Apache License, Version 2.0 (the "License"); you may not use
	this file except in compliance with the License. You may obtain a copy of
	the License at http://www.apache.org/licenses/LICENSE-2.0 Unless required
	by applicable law or agreed to in writing, software distributed under the
	License is distributed on an "AS IS" BASIS, WITHOUT WARRANTIES OR CONDITIONS
	OF ANY KIND, either express or implied. See the License for the specific
	language governing permissions and limitations under the License. -->
<project xmlns="http://maven.apache.org/POM/4.0.0" xmlns:xsi="http://www.w3.org/2001/XMLSchema-instance"
         xsi:schemaLocation="http://maven.apache.org/POM/4.0.0 http://maven.apache.org/xsd/maven-4.0.0.xsd">
    <modelVersion>4.0.0</modelVersion>
    <parent>
        <groupId>ai.platon.pulsar</groupId>
        <artifactId>pulsar</artifactId>
<<<<<<< HEAD
        <version>3.1.0-SNAPSHOT</version>
=======
        <version>3.0.7-SNAPSHOT</version>
>>>>>>> 2f9ef275
    </parent>

    <artifactId>pulsar-plugins</artifactId>
    <packaging>pom</packaging>

    <name>Pulsar Plugins</name>

    <modules>
        <module>pulsar-filter</module>
        <module>pulsar-parse</module>
        <module>pulsar-protocol</module>
        <module>pulsar-protocol-playwright</module>
        <module>pulsar-scoring</module>
        <module>pulsar-index</module>
        <module>pulsar-schedule</module>
    </modules>

    <dependencyManagement>
        <dependencies>
            <dependency>
                <groupId>ai.platon.pulsar</groupId>
                <artifactId>pulsar-persist</artifactId>
                <classifier>shaded</classifier>
                <version>${project.version}</version>
            </dependency>
            <dependency>
                <groupId>ai.platon.pulsar</groupId>
                <artifactId>pulsar-skeleton</artifactId>
                <version>${project.version}</version>
            </dependency>
            <dependency>
                <groupId>ai.platon.pulsar</groupId>
                <artifactId>pulsar-beans</artifactId>
                <version>${project.version}</version>
            </dependency>

            <dependency>
                <groupId>ai.platon.pulsar</groupId>
                <artifactId>pulsar-protocol-playwright</artifactId>
                <version>${project.version}</version>
            </dependency>
            <dependency>
                <groupId>ai.platon.pulsar</groupId>
                <artifactId>pulsar-protocol</artifactId>
                <version>${project.version}</version>
            </dependency>
            <dependency>
                <groupId>ai.platon.pulsar</groupId>
                <artifactId>pulsar-filter</artifactId>
                <version>${project.version}</version>
            </dependency>
            <dependency>
                <groupId>ai.platon.pulsar</groupId>
                <artifactId>pulsar-parse</artifactId>
                <version>${project.version}</version>
            </dependency>
            <dependency>
                <groupId>ai.platon.pulsar</groupId>
                <artifactId>pulsar-scoring</artifactId>
                <version>${project.version}</version>
            </dependency>
            <dependency>
                <groupId>ai.platon.pulsar</groupId>
                <artifactId>pulsar-index</artifactId>
                <version>${project.version}</version>
            </dependency>
            <dependency>
                <groupId>ai.platon.pulsar</groupId>
                <artifactId>pulsar-schedule</artifactId>
                <version>${project.version}</version>
            </dependency>
        </dependencies>
    </dependencyManagement>

</project><|MERGE_RESOLUTION|>--- conflicted
+++ resolved
@@ -9,17 +9,12 @@
 	License is distributed on an "AS IS" BASIS, WITHOUT WARRANTIES OR CONDITIONS
 	OF ANY KIND, either express or implied. See the License for the specific
 	language governing permissions and limitations under the License. -->
-<project xmlns="http://maven.apache.org/POM/4.0.0" xmlns:xsi="http://www.w3.org/2001/XMLSchema-instance"
-         xsi:schemaLocation="http://maven.apache.org/POM/4.0.0 http://maven.apache.org/xsd/maven-4.0.0.xsd">
+<project xmlns="http://maven.apache.org/POM/4.0.0" xmlns:xsi="http://www.w3.org/2001/XMLSchema-instance" xsi:schemaLocation="http://maven.apache.org/POM/4.0.0 http://maven.apache.org/xsd/maven-4.0.0.xsd">
     <modelVersion>4.0.0</modelVersion>
     <parent>
         <groupId>ai.platon.pulsar</groupId>
         <artifactId>pulsar</artifactId>
-<<<<<<< HEAD
         <version>3.1.0-SNAPSHOT</version>
-=======
-        <version>3.0.7-SNAPSHOT</version>
->>>>>>> 2f9ef275
     </parent>
 
     <artifactId>pulsar-plugins</artifactId>
