--- conflicted
+++ resolved
@@ -21,11 +21,7 @@
 import ai.platon.pulsar.context.PulsarContexts
 import ai.platon.pulsar.crawl.protocol.Response
 import ai.platon.pulsar.persist.WebPage
-<<<<<<< HEAD
-import ai.platon.pulsar.protocol.browser.emulator.DefaultBrowserEmulatedFetcher
-=======
 import ai.platon.pulsar.protocol.browser.emulator.BrowserEmulatedFetcher
->>>>>>> f7651289
 import ai.platon.pulsar.protocol.browser.emulator.Defaults
 import ai.platon.pulsar.protocol.crowd.ForwardingProtocol
 
@@ -33,18 +29,9 @@
     private val context get() = PulsarContexts.create()
 
     private val browserEmulator by lazy {
-<<<<<<< HEAD
-        val conf = pulsarContext.unmodifiedConfig
-        val emulator = pulsarContext.getBeanOrNull() ?: Defaults(conf).browserEmulatedFetcher
-        if (emulator is DefaultBrowserEmulatedFetcher) {
-            pulsarContext.registerClosable(emulator)
-        }
-        emulator
-=======
         // require(conf === context.unmodifiedConfig)
         context.getBeanOrNull(BrowserEmulatedFetcher::class)
             ?: Defaults(conf).browserEmulatedFetcher.also { context.registerClosable(it) }
->>>>>>> f7651289
     }
 
     override fun getResponse(page: WebPage, followRedirects: Boolean): Response? {
