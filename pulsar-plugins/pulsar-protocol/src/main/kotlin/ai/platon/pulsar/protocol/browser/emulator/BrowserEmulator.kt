package ai.platon.pulsar.protocol.browser.emulator

import ai.platon.pulsar.common.event.EventEmitter
import ai.platon.pulsar.crawl.fetch.FetchResult
import ai.platon.pulsar.crawl.fetch.FetchTask
import ai.platon.pulsar.crawl.fetch.driver.WebDriver
import ai.platon.pulsar.persist.WebPage

enum class EmulateEvents {
    willNavigate,
    navigated,
    willInteract,
    didInteract,
    willCheckDocumentState,
    documentActuallyReady,
    willComputeFeature,
    featureComputed,
    willStopTab,
    tabStopped,
}

/**
 * Created by vincent on 18-1-1.
 * Copyright @ 2013-2017 Platon AI. All rights reserved.
 *
 * About emulate, simulate, mimic and imitate:
 * 1. Emulate is usually used with someone as an object.
 * 2. Simulate has the idea of copying something so that the copy pretends to be the original thing.
 * 3. Mimic, a person who imitate mannerisms of others.
 * 4. Imitate is the most general of the four words, can be used in all the three senses.
 */
<<<<<<< HEAD
open class BrowserEmulator(
    val driverPoolManager: WebDriverPoolManager,
    responseHandler: BrowserResponseHandler,
    immutableConfig: ImmutableConfig
): BrowserEmulatorBase(driverPoolManager.driverFactory.driverSettings, responseHandler, immutableConfig) {
    private val logger = LoggerFactory.getLogger(BrowserEmulator::class.java)!!
    private val tracer get() = logger.takeIf { it.isTraceEnabled }
    private val taskLogger = LoggerFactory.getLogger(BrowserEmulator::class.java.name + ".Task")!!

    val numDeferredNavigates by lazy { AppMetrics.reg.meter(this, "deferredNavigates") }

    init {
        params.withLogger(logger).info(true)
    }
=======
interface BrowserEmulator: EventEmitter<EmulateEvents>, AutoCloseable {
>>>>>>> f7651289

    /**
     * Fetch a page using a browser which can render the DOM and execute scripts.
     *
     * @param task The task to fetch
     * @return The result of this fetch
     * */
<<<<<<< HEAD
    open suspend fun fetch(task: FetchTask, driver: WebDriver): FetchResult {
        return takeIf { isActive }?.browseWithDriver(task, driver) ?: FetchResult.canceled(task)
    }

    open fun cancelNow(task: FetchTask) {
        counterCancels.inc()
        task.cancel()
        driverPoolManager.cancel(task.url)
    }

    open suspend fun cancel(task: FetchTask) {
        counterCancels.inc()
        task.cancel()
        driverPoolManager.cancel(task.url)
    }

    protected open suspend fun browseWithDriver(task: FetchTask, driver: WebDriver): FetchResult {
        // page.lastBrowser is used by AppFiles.export, so it has to be set before export
        task.page.lastBrowser = driver.browserType

        if (task.page.options.isDead()) {
            taskLogger.info("Page is dead, cancel the task | {}", task.page.configuredUrl)
            return FetchResult.canceled(task)
        }

        var exception: Exception? = null
        var response: Response?

        try {
            checkState(task, driver)

            response = if (task.page.isResource) {
                loadResourceWithoutRendering(task, driver)
            } else browseWithCancellationHandled(task, driver)
        }  catch (e: NavigateTaskCancellationException) {
            // The task is canceled
            response = ForwardingResponse.canceled(task.page)
        } catch (e: WebDriverCancellationException) {
            // The web driver is canceled
            response = ForwardingResponse.canceled(task.page)
        } catch (e: SessionLostException) {
            logger.warn("Web driver session #{} is lost | {}", e.driver?.id, e.simplify())
            driver.retire()
            exception = e
            response = ForwardingResponse.privacyRetry(task.page)
        } catch (e: WebDriverException) {
            if (e.cause is org.apache.http.conn.HttpHostConnectException) {
                logger.warn("Web driver is disconnected - {}", e.simplify())
            } else {
                logger.warn("[Unexpected]", e)
            }

            driver.retire()
            exception = e
            response = ForwardingResponse.crawlRetry(task.page)
        } catch (e: TimeoutCancellationException) {
            logger.warn("[Timeout] Coroutine was cancelled, thrown by [withTimeout] | {}", e.simplify())
            response = ForwardingResponse.crawlRetry(task.page, e)
        } catch (e: Exception) {
            when {
                e.javaClass.name == "kotlinx.coroutines.JobCancellationException" -> {
                    logger.warn("Coroutine was cancelled | {}", e.message)
                }
                else -> {
                    logger.warn("[Unexpected]", e)
                }
            }
            response = ForwardingResponse.crawlRetry(task.page, e)
        } finally {
        }

        return FetchResult(task, response ?: ForwardingResponse(exception, task.page), exception)
    }

    @Throws(NavigateTaskCancellationException::class, WebDriverCancellationException::class)
    private suspend fun loadResourceWithoutRendering(task: FetchTask, driver: WebDriver): Response {
        checkState(task, driver)

        val navigateTask = NavigateTask(task, driver, driverSettings)

        val response = driver.loadResource(task.url)
            ?: return ForwardingResponse.failed(task.page, SessionLostException("null response"))

        navigateTask.pageSource = response.body()
        navigateTask.pageDatum.apply {
            headers.putAll(response.headers())
            contentType = response.contentType()
            content = navigateTask.pageSource.toByteArray(StandardCharsets.UTF_8)
            protocolStatus = ProtocolStatus.STATUS_SUCCESS
        }

        responseHandler.onWillCreateResponse(task, driver)
        return createResponseWithDatum(navigateTask, navigateTask.pageDatum).also {
            responseHandler.onResponseCreated(task, driver, it)
        }
    }

    private suspend fun browseWithCancellationHandled(task: FetchTask, driver: WebDriver): Response? {
        checkState(task, driver)

        var response: Response?

        try {
            response = browseWithWebDriver(task, driver)

            // Do something like a human being
//            interactAfterFetch(task, driver)

            val page = task.page
            val eventHandler = simulateEventHandler(page.conf)
            runSafely("onWillStopTab") { eventHandler?.onWillStopTab?.invokeDeferred(page, driver) }

            // Force the page stop all navigations and releases all resources
            driver.stop()

            runSafely("onTabStopped") { eventHandler?.onTabStopped?.invokeDeferred(page, driver) }
        } catch (e: NavigateTaskCancellationException) {
            logger.info("{}. Try canceled task {}/{} again later (privacy scope suggested)",
                task.page.id, task.id, task.batchId)
            response = ForwardingResponse.canceled(task.page)
        }

        return response
    }

    @Throws(NavigateTaskCancellationException::class, WebDriverCancellationException::class)
    private suspend fun browseWithWebDriver(task: FetchTask, driver: WebDriver): Response {
        checkState(task, driver)

        val navigateTask = NavigateTask(task, driver, driverSettings)

        val interactResult = navigateAndInteract(task, driver, navigateTask.driverSettings)
        navigateTask.pageDatum.apply {
            protocolStatus = interactResult.protocolStatus
            activeDomMultiStatus = interactResult.activeDomMessage?.multiStatus
            activeDomUrls = interactResult.activeDomMessage?.urls
        }
        navigateTask.pageSource = driver.pageSource() ?: ""

        responseHandler.onWillCreateResponse(task, driver)
        return createResponse(navigateTask).also {
            responseHandler.onResponseCreated(task, driver, it)
        }
    }

    @Throws(NavigateTaskCancellationException::class, WebDriverException::class)
    private suspend fun navigateAndInteract(task: FetchTask, driver: WebDriver, driverConfig: BrowserSettings): InteractResult {
        checkState(task, driver)

        logBeforeNavigate(task, driverConfig)
        driver.setTimeouts(driverConfig)
        // TODO: handle frames
        // driver.switchTo().frame(1);

        meterNavigates.mark()
        numDeferredNavigates.mark()

        tracer?.trace("{}. Navigating | {}", task.page.id, task.url)

        checkState(task, driver)

        val page = task.page
        val eventHandler = simulateEventHandler(task.page.conf)
        runSafely("onWillNavigate") { eventHandler?.onWillNavigate?.invokeDeferred(page, driver) }

        // href has the higher priority to locate a resource
        require(task.url == page.url)
        val finalUrl = task.href ?: task.url
        val navigateEntry = NavigateEntry(finalUrl, page.id, task.url, pageReferrer = page.referrer)

        checkState(task, driver)
        try {
            driver.navigateTo(navigateEntry)
        } finally {
            runSafely("onNavigated") { eventHandler?.onNavigated?.invokeDeferred(page, driver) }
        }

        if (!driver.supportJavascript) {
            return InteractResult(ProtocolStatus.STATUS_SUCCESS, null)
        }

        val interactTask = InteractTask(task, driverConfig, driver)
        return if (driverConfig.enableStartupScript) {
            runSafely("onWillInteract") { eventHandler?.onWillInteract?.invokeDeferred(page, driver) }

            interact(interactTask).also {
                runSafely("onDidInteract") { eventHandler?.onDidInteract?.invokeDeferred(page, driver) }
            }
        } else {
            interactNoJsInvaded(interactTask)
        }
    }

    protected open suspend fun interactNoJsInvaded(interactTask: InteractTask): InteractResult {
        var pageSource = ""
        var i = 0
        do {
            pageSource = interactTask.driver.pageSource() ?: ""
            if (pageSource.length < 20_000) {
                delay(1000)
            }
        } while (i++ < 45 && pageSource.length < 20_000 && isActive)

        return InteractResult(ProtocolStatus.STATUS_SUCCESS, null)
    }

    @Throws(NavigateTaskCancellationException::class, WebDriverCancellationException::class)
    protected open suspend fun interact(task: InteractTask): InteractResult {
        checkState(task.fetchTask, task.driver)

        val result = InteractResult(ProtocolStatus.STATUS_SUCCESS, null)
        val eventHandler = simulateEventHandler(task.fetchTask.page.conf)
        val page = task.fetchTask.page
        val driver = task.driver

        tracer?.trace("{}", task.emulateSettings)

        runSafely("onWillCheckDOMState") { eventHandler?.onWillCheckDOMState?.invokeDeferred(page, driver) }

        jsCheckDOMState(task, result)
        if (result.protocolStatus.isSuccess) {
            task.driver.navigateEntry.documentReadyTime = Instant.now()
        }

        runSafely("onDOMStateChecked") { eventHandler?.onDOMStateChecked?.invokeDeferred(page, driver) }

        if (result.state.isContinue) {
            jsScrollDown(task, result)
        }

        if (result.state.isContinue) {
            runSafely("onWillComputeFeature") { eventHandler?.onWillComputeFeature?.invokeDeferred(page, driver) }

            jsComputeFeature(task, result)

            runSafely("onFeatureComputed") { eventHandler?.onFeatureComputed?.invokeDeferred(page, driver) }
        }

        return result
    }

    @Throws(NavigateTaskCancellationException::class)
    protected open suspend fun jsCheckDOMState(interactTask: InteractTask, result: InteractResult) {
        var status = ProtocolStatus.STATUS_SUCCESS
        val scriptTimeout = interactTask.emulateSettings.scriptTimeout
        val fetchTask = interactTask.fetchTask

        // make sure the document is ready
        val initialScroll = 5
        val maxRound = scriptTimeout.seconds - 5 // leave some time to wait for script finish

        // TODO: wait for expected data, ni, na, nnum, nst, etc; required element
        val expression = "__pulsar_utils__.waitForReady($maxRound, $initialScroll)"
        var i = 0
        var message: Any? = null
        try {
            var msg: Any? = null
            while ((msg == null || msg == false) && i++ < maxRound && isActive && !fetchTask.isCanceled) {
                // TODO: do only when working
//                if (fetchTask.isWorking) {
//
//                }

                msg = evaluate(interactTask, expression)

                if (msg == null || msg == false) {
                    delay(500)
                }
            }
            message = msg
        } finally {
            if (message == null) {
                if (!fetchTask.isCanceled && !interactTask.driver.isQuit && isActive) {
                    logger.warn("WaitForReady returns null after $i round, retry is supposed | {}", interactTask.url)
                    status = ProtocolStatus.retry(RetryScope.PRIVACY)
                    result.state = FlowState.BREAK
                }
            } else if (message == "timeout") {
                logger.debug("Hit max round $maxRound to wait for document | {}", interactTask.url)
            } else if (message is String && message.contains("chrome-error://")) {
                val browserError = responseHandler.onChromeErrorPageReturn(message)
                status = browserError.status
                result.activeDomMessage = browserError.activeDomMessage
                result.state = FlowState.BREAK
            } else {
                if (tracer != null) {
                    val page = interactTask.fetchTask.page
                    val truncatedMessage = message.toString().substringBefore("urls")
                    tracer?.trace("{}. DOM is ready after {} evaluation | {}", page.id, i, truncatedMessage)
                }
            }
        }

        result.protocolStatus = status
    }

    protected open suspend fun jsScrollDown(interactTask: InteractTask, result: InteractResult) {
        val random = ThreadLocalRandom.current().nextInt(3)
        val scrollDownCount = (interactTask.emulateSettings.scrollCount + random - 1).coerceAtLeast(1)
        val scrollInterval = interactTask.emulateSettings.scrollInterval.toMillis()

        val expressions = listOf(0.2, 0.3, 0.5, 0.75, 0.5, 0.4)
            .map { "__pulsar_utils__.scrollToMiddle($it)" }
            .toMutableList()
        repeat(scrollDownCount) {
            expressions.add("__pulsar_utils__.scrollDown()")
        }
        evaluate(interactTask, expressions, scrollInterval)
    }

    protected open suspend fun jsWaitForElement(
        interactTask: InteractTask, requiredElements: List<String>
    ) {
        if (requiredElements.isNotEmpty()) {
            return
        }

        val expressions = requiredElements.map { "!!document.querySelector('$it')" }
        var scrollCount = 0

        val delayMillis = interactTask.emulateSettings.scrollInterval.toMillis()
        var exists: Any? = null
        while (scrollCount-- > 0 && (exists == null || exists == false)) {
            counterJsWaits.inc()
            val verbose = false
            exists = expressions.all { expression -> true == evaluate(interactTask, expression, verbose) }
            delay(delayMillis)
        }
    }

    protected open suspend fun jsComputeFeature(interactTask: InteractTask, result: InteractResult) {
        val expression = "__pulsar_utils__.compute()"
        val message = evaluate(interactTask, expression)

        if (message is String) {
            result.activeDomMessage = ActiveDomMessage.fromJson(message)
            if (taskLogger.isDebugEnabled) {
                val page = interactTask.fetchTask.page
                taskLogger.debug("{}. {} | {}", page.id, result.activeDomMessage?.multiStatus, interactTask.url)
            }
        }
    }

    /**
     * Do something like a human being
     * */
    protected suspend fun interactAfterFetch(task: FetchTask, driver: WebDriver) {
        // must perform the interaction for the 1st and 2nd page
        // for the other pages, there is a change to do the interaction
        if (driver.navigateHistory.size > 1) {
            val rand = Random.nextInt(10)
            if (rand != 0) {
                return
            }
        }
=======
    suspend fun fetch(task: FetchTask, driver: WebDriver): FetchResult
>>>>>>> f7651289

    fun cancelNow(task: FetchTask)

    suspend fun cancel(task: FetchTask)

    suspend fun onWillNavigate(page: WebPage, driver: WebDriver)

    suspend fun onNavigated(page: WebPage, driver: WebDriver)

    suspend fun onWillCheckDocumentState(page: WebPage, driver: WebDriver)

    suspend fun onDocumentActuallyReady(page: WebPage, driver: WebDriver)

    suspend fun onWillComputeFeature(page: WebPage, driver: WebDriver)

    suspend fun onFeatureComputed(page: WebPage, driver: WebDriver)

    suspend fun onWillStopTab(page: WebPage, driver: WebDriver)

    suspend fun onTabStopped(page: WebPage, driver: WebDriver)
}<|MERGE_RESOLUTION|>--- conflicted
+++ resolved
@@ -29,24 +29,7 @@
  * 3. Mimic, a person who imitate mannerisms of others.
  * 4. Imitate is the most general of the four words, can be used in all the three senses.
  */
-<<<<<<< HEAD
-open class BrowserEmulator(
-    val driverPoolManager: WebDriverPoolManager,
-    responseHandler: BrowserResponseHandler,
-    immutableConfig: ImmutableConfig
-): BrowserEmulatorBase(driverPoolManager.driverFactory.driverSettings, responseHandler, immutableConfig) {
-    private val logger = LoggerFactory.getLogger(BrowserEmulator::class.java)!!
-    private val tracer get() = logger.takeIf { it.isTraceEnabled }
-    private val taskLogger = LoggerFactory.getLogger(BrowserEmulator::class.java.name + ".Task")!!
-
-    val numDeferredNavigates by lazy { AppMetrics.reg.meter(this, "deferredNavigates") }
-
-    init {
-        params.withLogger(logger).info(true)
-    }
-=======
 interface BrowserEmulator: EventEmitter<EmulateEvents>, AutoCloseable {
->>>>>>> f7651289
 
     /**
      * Fetch a page using a browser which can render the DOM and execute scripts.
@@ -54,365 +37,7 @@
      * @param task The task to fetch
      * @return The result of this fetch
      * */
-<<<<<<< HEAD
-    open suspend fun fetch(task: FetchTask, driver: WebDriver): FetchResult {
-        return takeIf { isActive }?.browseWithDriver(task, driver) ?: FetchResult.canceled(task)
-    }
-
-    open fun cancelNow(task: FetchTask) {
-        counterCancels.inc()
-        task.cancel()
-        driverPoolManager.cancel(task.url)
-    }
-
-    open suspend fun cancel(task: FetchTask) {
-        counterCancels.inc()
-        task.cancel()
-        driverPoolManager.cancel(task.url)
-    }
-
-    protected open suspend fun browseWithDriver(task: FetchTask, driver: WebDriver): FetchResult {
-        // page.lastBrowser is used by AppFiles.export, so it has to be set before export
-        task.page.lastBrowser = driver.browserType
-
-        if (task.page.options.isDead()) {
-            taskLogger.info("Page is dead, cancel the task | {}", task.page.configuredUrl)
-            return FetchResult.canceled(task)
-        }
-
-        var exception: Exception? = null
-        var response: Response?
-
-        try {
-            checkState(task, driver)
-
-            response = if (task.page.isResource) {
-                loadResourceWithoutRendering(task, driver)
-            } else browseWithCancellationHandled(task, driver)
-        }  catch (e: NavigateTaskCancellationException) {
-            // The task is canceled
-            response = ForwardingResponse.canceled(task.page)
-        } catch (e: WebDriverCancellationException) {
-            // The web driver is canceled
-            response = ForwardingResponse.canceled(task.page)
-        } catch (e: SessionLostException) {
-            logger.warn("Web driver session #{} is lost | {}", e.driver?.id, e.simplify())
-            driver.retire()
-            exception = e
-            response = ForwardingResponse.privacyRetry(task.page)
-        } catch (e: WebDriverException) {
-            if (e.cause is org.apache.http.conn.HttpHostConnectException) {
-                logger.warn("Web driver is disconnected - {}", e.simplify())
-            } else {
-                logger.warn("[Unexpected]", e)
-            }
-
-            driver.retire()
-            exception = e
-            response = ForwardingResponse.crawlRetry(task.page)
-        } catch (e: TimeoutCancellationException) {
-            logger.warn("[Timeout] Coroutine was cancelled, thrown by [withTimeout] | {}", e.simplify())
-            response = ForwardingResponse.crawlRetry(task.page, e)
-        } catch (e: Exception) {
-            when {
-                e.javaClass.name == "kotlinx.coroutines.JobCancellationException" -> {
-                    logger.warn("Coroutine was cancelled | {}", e.message)
-                }
-                else -> {
-                    logger.warn("[Unexpected]", e)
-                }
-            }
-            response = ForwardingResponse.crawlRetry(task.page, e)
-        } finally {
-        }
-
-        return FetchResult(task, response ?: ForwardingResponse(exception, task.page), exception)
-    }
-
-    @Throws(NavigateTaskCancellationException::class, WebDriverCancellationException::class)
-    private suspend fun loadResourceWithoutRendering(task: FetchTask, driver: WebDriver): Response {
-        checkState(task, driver)
-
-        val navigateTask = NavigateTask(task, driver, driverSettings)
-
-        val response = driver.loadResource(task.url)
-            ?: return ForwardingResponse.failed(task.page, SessionLostException("null response"))
-
-        navigateTask.pageSource = response.body()
-        navigateTask.pageDatum.apply {
-            headers.putAll(response.headers())
-            contentType = response.contentType()
-            content = navigateTask.pageSource.toByteArray(StandardCharsets.UTF_8)
-            protocolStatus = ProtocolStatus.STATUS_SUCCESS
-        }
-
-        responseHandler.onWillCreateResponse(task, driver)
-        return createResponseWithDatum(navigateTask, navigateTask.pageDatum).also {
-            responseHandler.onResponseCreated(task, driver, it)
-        }
-    }
-
-    private suspend fun browseWithCancellationHandled(task: FetchTask, driver: WebDriver): Response? {
-        checkState(task, driver)
-
-        var response: Response?
-
-        try {
-            response = browseWithWebDriver(task, driver)
-
-            // Do something like a human being
-//            interactAfterFetch(task, driver)
-
-            val page = task.page
-            val eventHandler = simulateEventHandler(page.conf)
-            runSafely("onWillStopTab") { eventHandler?.onWillStopTab?.invokeDeferred(page, driver) }
-
-            // Force the page stop all navigations and releases all resources
-            driver.stop()
-
-            runSafely("onTabStopped") { eventHandler?.onTabStopped?.invokeDeferred(page, driver) }
-        } catch (e: NavigateTaskCancellationException) {
-            logger.info("{}. Try canceled task {}/{} again later (privacy scope suggested)",
-                task.page.id, task.id, task.batchId)
-            response = ForwardingResponse.canceled(task.page)
-        }
-
-        return response
-    }
-
-    @Throws(NavigateTaskCancellationException::class, WebDriverCancellationException::class)
-    private suspend fun browseWithWebDriver(task: FetchTask, driver: WebDriver): Response {
-        checkState(task, driver)
-
-        val navigateTask = NavigateTask(task, driver, driverSettings)
-
-        val interactResult = navigateAndInteract(task, driver, navigateTask.driverSettings)
-        navigateTask.pageDatum.apply {
-            protocolStatus = interactResult.protocolStatus
-            activeDomMultiStatus = interactResult.activeDomMessage?.multiStatus
-            activeDomUrls = interactResult.activeDomMessage?.urls
-        }
-        navigateTask.pageSource = driver.pageSource() ?: ""
-
-        responseHandler.onWillCreateResponse(task, driver)
-        return createResponse(navigateTask).also {
-            responseHandler.onResponseCreated(task, driver, it)
-        }
-    }
-
-    @Throws(NavigateTaskCancellationException::class, WebDriverException::class)
-    private suspend fun navigateAndInteract(task: FetchTask, driver: WebDriver, driverConfig: BrowserSettings): InteractResult {
-        checkState(task, driver)
-
-        logBeforeNavigate(task, driverConfig)
-        driver.setTimeouts(driverConfig)
-        // TODO: handle frames
-        // driver.switchTo().frame(1);
-
-        meterNavigates.mark()
-        numDeferredNavigates.mark()
-
-        tracer?.trace("{}. Navigating | {}", task.page.id, task.url)
-
-        checkState(task, driver)
-
-        val page = task.page
-        val eventHandler = simulateEventHandler(task.page.conf)
-        runSafely("onWillNavigate") { eventHandler?.onWillNavigate?.invokeDeferred(page, driver) }
-
-        // href has the higher priority to locate a resource
-        require(task.url == page.url)
-        val finalUrl = task.href ?: task.url
-        val navigateEntry = NavigateEntry(finalUrl, page.id, task.url, pageReferrer = page.referrer)
-
-        checkState(task, driver)
-        try {
-            driver.navigateTo(navigateEntry)
-        } finally {
-            runSafely("onNavigated") { eventHandler?.onNavigated?.invokeDeferred(page, driver) }
-        }
-
-        if (!driver.supportJavascript) {
-            return InteractResult(ProtocolStatus.STATUS_SUCCESS, null)
-        }
-
-        val interactTask = InteractTask(task, driverConfig, driver)
-        return if (driverConfig.enableStartupScript) {
-            runSafely("onWillInteract") { eventHandler?.onWillInteract?.invokeDeferred(page, driver) }
-
-            interact(interactTask).also {
-                runSafely("onDidInteract") { eventHandler?.onDidInteract?.invokeDeferred(page, driver) }
-            }
-        } else {
-            interactNoJsInvaded(interactTask)
-        }
-    }
-
-    protected open suspend fun interactNoJsInvaded(interactTask: InteractTask): InteractResult {
-        var pageSource = ""
-        var i = 0
-        do {
-            pageSource = interactTask.driver.pageSource() ?: ""
-            if (pageSource.length < 20_000) {
-                delay(1000)
-            }
-        } while (i++ < 45 && pageSource.length < 20_000 && isActive)
-
-        return InteractResult(ProtocolStatus.STATUS_SUCCESS, null)
-    }
-
-    @Throws(NavigateTaskCancellationException::class, WebDriverCancellationException::class)
-    protected open suspend fun interact(task: InteractTask): InteractResult {
-        checkState(task.fetchTask, task.driver)
-
-        val result = InteractResult(ProtocolStatus.STATUS_SUCCESS, null)
-        val eventHandler = simulateEventHandler(task.fetchTask.page.conf)
-        val page = task.fetchTask.page
-        val driver = task.driver
-
-        tracer?.trace("{}", task.emulateSettings)
-
-        runSafely("onWillCheckDOMState") { eventHandler?.onWillCheckDOMState?.invokeDeferred(page, driver) }
-
-        jsCheckDOMState(task, result)
-        if (result.protocolStatus.isSuccess) {
-            task.driver.navigateEntry.documentReadyTime = Instant.now()
-        }
-
-        runSafely("onDOMStateChecked") { eventHandler?.onDOMStateChecked?.invokeDeferred(page, driver) }
-
-        if (result.state.isContinue) {
-            jsScrollDown(task, result)
-        }
-
-        if (result.state.isContinue) {
-            runSafely("onWillComputeFeature") { eventHandler?.onWillComputeFeature?.invokeDeferred(page, driver) }
-
-            jsComputeFeature(task, result)
-
-            runSafely("onFeatureComputed") { eventHandler?.onFeatureComputed?.invokeDeferred(page, driver) }
-        }
-
-        return result
-    }
-
-    @Throws(NavigateTaskCancellationException::class)
-    protected open suspend fun jsCheckDOMState(interactTask: InteractTask, result: InteractResult) {
-        var status = ProtocolStatus.STATUS_SUCCESS
-        val scriptTimeout = interactTask.emulateSettings.scriptTimeout
-        val fetchTask = interactTask.fetchTask
-
-        // make sure the document is ready
-        val initialScroll = 5
-        val maxRound = scriptTimeout.seconds - 5 // leave some time to wait for script finish
-
-        // TODO: wait for expected data, ni, na, nnum, nst, etc; required element
-        val expression = "__pulsar_utils__.waitForReady($maxRound, $initialScroll)"
-        var i = 0
-        var message: Any? = null
-        try {
-            var msg: Any? = null
-            while ((msg == null || msg == false) && i++ < maxRound && isActive && !fetchTask.isCanceled) {
-                // TODO: do only when working
-//                if (fetchTask.isWorking) {
-//
-//                }
-
-                msg = evaluate(interactTask, expression)
-
-                if (msg == null || msg == false) {
-                    delay(500)
-                }
-            }
-            message = msg
-        } finally {
-            if (message == null) {
-                if (!fetchTask.isCanceled && !interactTask.driver.isQuit && isActive) {
-                    logger.warn("WaitForReady returns null after $i round, retry is supposed | {}", interactTask.url)
-                    status = ProtocolStatus.retry(RetryScope.PRIVACY)
-                    result.state = FlowState.BREAK
-                }
-            } else if (message == "timeout") {
-                logger.debug("Hit max round $maxRound to wait for document | {}", interactTask.url)
-            } else if (message is String && message.contains("chrome-error://")) {
-                val browserError = responseHandler.onChromeErrorPageReturn(message)
-                status = browserError.status
-                result.activeDomMessage = browserError.activeDomMessage
-                result.state = FlowState.BREAK
-            } else {
-                if (tracer != null) {
-                    val page = interactTask.fetchTask.page
-                    val truncatedMessage = message.toString().substringBefore("urls")
-                    tracer?.trace("{}. DOM is ready after {} evaluation | {}", page.id, i, truncatedMessage)
-                }
-            }
-        }
-
-        result.protocolStatus = status
-    }
-
-    protected open suspend fun jsScrollDown(interactTask: InteractTask, result: InteractResult) {
-        val random = ThreadLocalRandom.current().nextInt(3)
-        val scrollDownCount = (interactTask.emulateSettings.scrollCount + random - 1).coerceAtLeast(1)
-        val scrollInterval = interactTask.emulateSettings.scrollInterval.toMillis()
-
-        val expressions = listOf(0.2, 0.3, 0.5, 0.75, 0.5, 0.4)
-            .map { "__pulsar_utils__.scrollToMiddle($it)" }
-            .toMutableList()
-        repeat(scrollDownCount) {
-            expressions.add("__pulsar_utils__.scrollDown()")
-        }
-        evaluate(interactTask, expressions, scrollInterval)
-    }
-
-    protected open suspend fun jsWaitForElement(
-        interactTask: InteractTask, requiredElements: List<String>
-    ) {
-        if (requiredElements.isNotEmpty()) {
-            return
-        }
-
-        val expressions = requiredElements.map { "!!document.querySelector('$it')" }
-        var scrollCount = 0
-
-        val delayMillis = interactTask.emulateSettings.scrollInterval.toMillis()
-        var exists: Any? = null
-        while (scrollCount-- > 0 && (exists == null || exists == false)) {
-            counterJsWaits.inc()
-            val verbose = false
-            exists = expressions.all { expression -> true == evaluate(interactTask, expression, verbose) }
-            delay(delayMillis)
-        }
-    }
-
-    protected open suspend fun jsComputeFeature(interactTask: InteractTask, result: InteractResult) {
-        val expression = "__pulsar_utils__.compute()"
-        val message = evaluate(interactTask, expression)
-
-        if (message is String) {
-            result.activeDomMessage = ActiveDomMessage.fromJson(message)
-            if (taskLogger.isDebugEnabled) {
-                val page = interactTask.fetchTask.page
-                taskLogger.debug("{}. {} | {}", page.id, result.activeDomMessage?.multiStatus, interactTask.url)
-            }
-        }
-    }
-
-    /**
-     * Do something like a human being
-     * */
-    protected suspend fun interactAfterFetch(task: FetchTask, driver: WebDriver) {
-        // must perform the interaction for the 1st and 2nd page
-        // for the other pages, there is a change to do the interaction
-        if (driver.navigateHistory.size > 1) {
-            val rand = Random.nextInt(10)
-            if (rand != 0) {
-                return
-            }
-        }
-=======
     suspend fun fetch(task: FetchTask, driver: WebDriver): FetchResult
->>>>>>> f7651289
 
     fun cancelNow(task: FetchTask)
 
