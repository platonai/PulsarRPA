package ai.platon.pulsar.protocol.browser.driver.cdt

import ai.platon.pulsar.browser.common.BlockRules
import ai.platon.pulsar.browser.common.BrowserSettings
import ai.platon.pulsar.browser.driver.chrome.*
import ai.platon.pulsar.browser.driver.chrome.impl.ChromeImpl
import ai.platon.pulsar.browser.driver.chrome.util.ChromeDriverException
import ai.platon.pulsar.browser.driver.chrome.util.ChromeRPCException
import ai.platon.pulsar.common.AppContext
import ai.platon.pulsar.common.browser.BrowserType
import ai.platon.pulsar.common.geometric.OffsetD
import ai.platon.pulsar.common.geometric.PointD
import ai.platon.pulsar.common.geometric.RectD
import ai.platon.pulsar.crawl.fetch.driver.AbstractWebDriver
import ai.platon.pulsar.crawl.fetch.driver.NavigateEntry
import ai.platon.pulsar.crawl.fetch.driver.WebDriverCancellationException
import ai.platon.pulsar.crawl.fetch.driver.WebDriverException
import ai.platon.pulsar.protocol.browser.hotfix.sites.amazon.AmazonBlockRules
import ai.platon.pulsar.protocol.browser.hotfix.sites.jd.JdBlockRules
import com.fasterxml.jackson.module.kotlin.jacksonObjectMapper
import com.fasterxml.jackson.module.kotlin.readValue
import com.github.kklisura.cdt.protocol.types.network.Cookie
import com.github.kklisura.cdt.protocol.types.page.Viewport
import kotlinx.coroutines.delay
import org.slf4j.LoggerFactory
import java.time.Duration
import java.time.Instant
import java.util.concurrent.atomic.AtomicBoolean

class ChromeDevtoolsDriver(
    private val chromeTab: ChromeTab,
    private val devTools: RemoteDevTools,
    private val browserSettings: BrowserSettings,
    override val browser: ChromeDevtoolsBrowser,
) : AbstractWebDriver(browser) {

    private val logger = LoggerFactory.getLogger(ChromeDevtoolsDriver::class.java)!!

    override val browserType: BrowserType = BrowserType.PULSAR_CHROME

    val openSequence = 1 + browser.drivers.size
    //    val chromeTabTimeout get() = browserSettings.fetchTaskTimeout.plusSeconds(20)
    val chromeTabTimeout get() = Duration.ofMinutes(2)
    val userAgent get() = BrowserSettings.randomUserAgent()
    val enableUrlBlocking get() = browserSettings.enableUrlBlocking
    val isSPA get() = browserSettings.isSPA

    //    private val preloadJs by lazy { generatePreloadJs() }
    private val preloadJs get() = generatePreloadJs()

    private val pageHandler = PageHandler(devTools, browserSettings)
    private val screenshot = Screenshot(pageHandler, devTools)

    private var isFirstLaunch = openSequence == 1
    private var lastSessionId: String? = null
<<<<<<< HEAD
    private var navigateUrl = ""

    private val browser get() = devTools.browser
    private val page get() = devTools.page.takeIf { isActive }
    private val dom get() = devTools.dom.takeIf { isActive }
    private val input get() = devTools.input.takeIf { isActive }
    private val mainFrame get() = page?.frameTree?.frame
    private val network get() = devTools.network.takeIf { isActive }
    private val fetch get() = devTools.fetch.takeIf { isActive }
    private val runtime get() = devTools.runtime.takeIf { isActive }
    private val emulation get() = devTools.emulation.takeIf { isActive }
    private val mouse get() = _mouse.takeIf { isActive }
    private val keyboard get() = _keyboard.takeIf { isActive }
=======
    private var navigateUrl = chromeTab.url ?: ""

    private val browserAPI get() = devTools.browser
    private val pageAPI get() = devTools.page.takeIf { isActive }
    private val targetAPI get() = devTools.target
    private val domAPI get() = devTools.dom.takeIf { isActive }
    private val cssAPI get() = devTools.css.takeIf { isActive }
    private val inputAPI get() = devTools.input.takeIf { isActive }
    private val mainFrameAPI get() = pageAPI?.frameTree?.frame
    private val networkAPI get() = devTools.network.takeIf { isActive }
    private val fetchAPI get() = devTools.fetch.takeIf { isActive }
    private val runtimeAPI get() = devTools.runtime.takeIf { isActive }
    private val emulationAPI get() = devTools.emulation.takeIf { isActive }

    private val mouse get() = pageHandler.mouse.takeIf { isActive }
    private val keyboard get() = pageHandler.keyboard.takeIf { isActive }
>>>>>>> 66267149

    private var mainRequestId = ""
    private var mainRequestHeaders: Map<String, Any> = mapOf()
    private var mainRequestCookies: List<Map<String, String>> = listOf()

<<<<<<< HEAD
=======
    private val rpc = RobustRPC(this)

>>>>>>> 66267149
    private val enableStartupScript get() = browserSettings.enableStartupScript
    private val enableBlockingReport = false

    private val closed = AtomicBoolean()

    override var lastActiveTime = Instant.now()
    val isGone get() = closed.get() || !AppContext.isActive || !devTools.isOpen
    val isActive get() = !isGone

    val tabId get() = chromeTab.id
<<<<<<< HEAD

    init {
        try {
            // In chrome every tab is a separate process
            chromeTab = browserInstance.createTab()
            navigateUrl = chromeTab.url ?: ""
=======
>>>>>>> 66267149

    /**
     * Expose the underlying implementation, used for development purpose
     * */
    val implementation get() = devTools

    init {
        if (userAgent.isNotEmpty()) {
            emulationAPI?.setUserAgentOverride(userAgent)
        }
    }

    override suspend fun addInitScript(script: String) {
        try {
            rpc.invokeDeferred("addInitScript") {
                pageAPI?.enable()
                pageAPI?.addScriptToEvaluateOnNewDocument(script)
            }
        } catch (e: ChromeRPCException) {
            rpc.handleRPCException(e, "addInitScript")
        }
    }

    override suspend fun setTimeouts(browserSettings: BrowserSettings) {
    }

<<<<<<< HEAD
    override suspend fun navigateTo(entry: NavigateEntry) {
        val driver = this
        this.navigateEntry = entry

        try {
            withIOContext("navigateTo") {
                driver.takeIf { enableStartupScript }?.getInvaded(entry.url) ?: getNoInvaded(entry.url)
            }
        } catch (e: ChromeRPCException) {
            handleRPCException(e, "navigateTo ${entry.url}")
=======
    @Throws(WebDriverException::class)
    override suspend fun navigateTo(entry: NavigateEntry) {
        this.navigateEntry = entry
        navigateHistory.add(entry)
        browser.onWillNavigate(entry)

        try {
            rpc.invokeDeferred("navigateTo") {
                if (enableStartupScript) getInvaded(entry.url) else getNoInvaded(entry.url)
            }
        } catch (e: ChromeRPCException) {
            rpc.handleRPCException(e, "navigateTo", entry.url)
>>>>>>> 66267149
        }
    }

    @Throws(WebDriverException::class)
    override suspend fun mainRequestHeaders(): Map<String, Any> {
        return mainRequestHeaders
    }

    @Throws(WebDriverException::class)
    override suspend fun mainRequestCookies(): List<Map<String, String>> {
        return mainRequestCookies
    }

    @Throws(WebDriverException::class)
    override suspend fun getCookies(): List<Map<String, String>> {
<<<<<<< HEAD
        try {
            return withIOContext("getCookies") {
                getCookies0()
            } ?: listOf()
=======
        return try {
            rpc.invokeDeferred("getCookies") { getCookies0() } ?: listOf()
>>>>>>> 66267149
        } catch (e: ChromeRPCException) {
            rpc.handleRPCException(e, "getCookies")
            listOf()
        }
    }

    @Throws(WebDriverException::class)
    private fun getCookies0(): List<Map<String, String>> {
        networkAPI?.enable()
        return networkAPI?.cookies?.map { serialize(it) }?: listOf()
    }

    private fun serialize(cookie: Cookie): Map<String, String> {
        val mapper = jacksonObjectMapper()
        val json = mapper.writeValueAsString(cookie)
        val map: Map<String, String?> = mapper.readValue(json)
        return map.filterValues { it != null }.mapValues { it.toString() }
    }

    /** Force the page stop all navigations and releases all resources. */
    @Throws(WebDriverException::class)
    override suspend fun stop() {
        terminate()
    }

    /** Force the page stop all navigations and pending resource fetches. */
    @Throws(WebDriverException::class)
    override suspend fun stopLoading() {
        try {
<<<<<<< HEAD
            navigateEntry.stopped = true
=======
            rpc.invokeDeferred("stopLoading") {
                pageAPI?.stopLoading()
            }
        } catch (e: ChromeRPCException) {
            rpc.handleRPCException(e, "stopLoading")
        }
    }
>>>>>>> 66267149

    /** Force the page stop all navigations and releases all resources. */
    @Throws(WebDriverException::class)
    override suspend fun terminate() {
        navigateEntry.stopped = true
        try {
            if (browser.isGUI) {
                // in gui mode, just stop the loading, so we can make a diagnosis
                pageAPI?.stopLoading()
            } else {
                // go to about:blank, so the browser stops the previous page and release all resources
                navigateTo(ChromeImpl.ABOUT_BLANK_PAGE)
            }

            handleRedirect()
            // dumpCookies()
            // TODO: it might be better to do this using a scheduled task
            cleanTabs()
        } catch (e: ChromeRPCException) {
            rpc.handleRPCException(e, "terminate")
        } catch (e: ChromeDriverException) {
            logger.info("Terminate exception: {}", e.message)
        }
    }

    /**
     * Evaluate a javascript expression in the browser.
     * The expression should be a single line.
     * */
    @Throws(WebDriverException::class)
    override suspend fun evaluate(expression: String): Any? {
        try {
            return rpc.invokeDeferred("evaluate") { pageHandler.evaluate(expression) }
        } catch (e: ChromeRPCException) {
            rpc.handleRPCException(e, "evaluate")
        }

        return null
    }

    override val sessionId: String?
        @Throws(WebDriverException::class)
        get() {
            lastSessionId = try {
                if (!isActive) null else mainFrameAPI?.id
            } catch (e: ChromeRPCException) {
                rpc.handleRPCException(e, "sessionId")
                null
            }
            return lastSessionId
        }

    @Throws(WebDriverException::class)
    override suspend fun currentUrl(): String {
        navigateUrl = try {
<<<<<<< HEAD
            return withIOContext("currentUrl") {
                mainFrame?.url ?: navigateUrl
=======
            return rpc.invokeDeferred("currentUrl") {
                mainFrameAPI?.url ?: navigateUrl
>>>>>>> 66267149
            } ?: ""
        } catch (e: ChromeRPCException) {
            rpc.handleRPCException(e, "currentUrl")
            ""
        }

        return navigateUrl
    }

    @Throws(WebDriverException::class)
    override suspend fun exists(selector: String): Boolean {
        try {
            val nodeId = querySelector(selector)
            return nodeId != null && nodeId > 0
        } catch (e: ChromeRPCException) {
            rpc.handleRPCException(e, "exists $selector")
        }

        return false
    }

    @Throws(WebDriverException::class)
    override suspend fun visible(selector: String): Boolean {
        try {
            return pageHandler.visible(selector)
        } catch (e: ChromeRPCException) {
            rpc.handleRPCException(e, "visible $selector")
        }

        return false
    }

    /**
     * Wait until [selector] for [timeout] at most
     * */
    @Throws(WebDriverException::class)
    override suspend fun waitForSelector(selector: String, timeout: Duration): Long {
        val timeoutMillis = timeout.toMillis()
        val startTime = System.currentTimeMillis()
        var elapsedTime = 0L

        try {
            var nodeId = querySelector(selector)
            while (elapsedTime < timeoutMillis && (nodeId == null || nodeId <= 0) && isActive) {
                gap("waitForSelector")
                elapsedTime = System.currentTimeMillis() - startTime
                nodeId = querySelector(selector)
            }

            return timeoutMillis - elapsedTime
        } catch (e: ChromeRPCException) {
            rpc.handleRPCException(e, "waitForSelector $selector")
        }

        return -1L
    }

    @Throws(WebDriverException::class)
    override suspend fun waitForNavigation(timeout: Duration): Long {
        try {
            val oldUrl = currentUrl()
            var navigated = isNavigated(oldUrl)
            val startTime = System.currentTimeMillis()
            var elapsedTime = 0L

            val timeoutMillis = timeout.toMillis()

            while (elapsedTime < timeoutMillis && !navigated && isActive) {
                gap("waitForNavigation")
                elapsedTime = System.currentTimeMillis() - startTime
                navigated = isNavigated(oldUrl)
            }

            return timeoutMillis - elapsedTime
        } catch (e: ChromeRPCException) {
            rpc.handleRPCException(e, "waitForNavigation $timeout")
        }

        return -1
    }

    @Throws(WebDriverException::class)
    private suspend fun isNavigated(oldUrl: String): Boolean {
        if (oldUrl != currentUrl()) {
            return true
        }

        // TODO: other signals

        return false
    }

    @Throws(WebDriverException::class)
    override suspend fun mouseWheelDown(count: Int, deltaX: Double, deltaY: Double, delayMillis: Long) {
        try {
            rpc.invokeDeferred("mouseWheelDown") {
                repeat(count) { i ->
                    if (i > 0) {
                        if (delayMillis > 0) gap(delayMillis) else gap("mouseWheel")
                    }

                    mouse?.wheel(deltaX, deltaY)
                }
            }
        } catch (e: ChromeRPCException) {
            rpc.handleRPCException(e, "mouseWheelDown")
        }
    }

    @Throws(WebDriverException::class)
    override suspend fun mouseWheelUp(count: Int, deltaX: Double, deltaY: Double, delayMillis: Long) {
        try {
            rpc.invokeDeferred("mouseWheelUp") {
                repeat(count) { i ->
                    if (i > 0) {
                        if (delayMillis > 0) gap(delayMillis) else gap("mouseWheel")
                    }

                    mouse?.wheel(deltaX, deltaY)
                }
            }
        } catch (e: ChromeRPCException) {
            rpc.handleRPCException(e, "mouseWheelUp")
        }
    }

    @Throws(WebDriverException::class)
    override suspend fun moveMouseTo(x: Double, y: Double) {
        try {
            rpc.invokeDeferred("moveMouseTo") {
                mouse?.move(x, y)
            }
        } catch (e: ChromeRPCException) {
            rpc.handleRPCException(e, "moveMouseTo")
        }
    }

    /**
     * This method fetches an element with `selector`, scrolls it into view if
     * needed, and then uses {@link Mouse} to click in the center of the
     * element. If there's no element matching `selector`, the method do not click anything.
     * @remarks Bear in mind that if `click()` triggers a navigation event and
     * there's a separate `driver.waitForNavigation()` promise to be resolved, you
     * may end up with a race condition that yields unexpected results. The
     * correct pattern for click and wait for navigation is the following:
     * ```kotlin
     * driver.waitForNavigation()
     * driver.click(selector)
     * ```
     * @param selector - A `selector` to search for element to click. If there are
     * multiple elements satisfying the `selector`, the first will be clicked
     * @param count - Click count
     */
    @Throws(WebDriverException::class)
    override suspend fun click(selector: String, count: Int) {
        try {
            val nodeId = rpc.invokeDeferred("click") {
                pageHandler.scrollIntoViewIfNeeded(selector)
            } ?: return

            val offset = OffsetD(4.0, 4.0)

            val p = pageAPI
            val d = domAPI
            if (p != null && d != null) {
                val point = ClickableDOM(p, d, nodeId, offset).clickablePoint().value ?: return

                rpc.invokeDeferred("click") {
                    mouse?.click(point.x, point.y, count, delayPolicy("click"))
                }

                gap("click")
            }
        } catch (e: ChromeRPCException) {
            rpc.handleRPCException(e, "click")
        }
    }

    @Throws(WebDriverException::class)
    private suspend fun click(nodeId: Int, count: Int) {
        val offset = OffsetD(4.0, 4.0)

        val p = pageAPI
        val d = domAPI
        if (p != null && d != null) {
            val point = ClickableDOM(p, d, nodeId, offset).clickablePoint().value ?: return
            mouse?.click(point.x, point.y, count, delayPolicy("click"))
        }
    }

    @Throws(WebDriverException::class)
    override suspend fun clickMatches(selector: String, pattern: String, count: Int) {
        try {
            rpc.invokeDeferred("clickMatches") {
                pageHandler.evaluate("__pulsar_utils__.clickMatches('$selector', '$pattern')")
            }
        } catch (e: ChromeRPCException) {
            rpc.handleRPCException(e, "click")
        }
    }

    @Throws(WebDriverException::class)
    override suspend fun clickMatches(selector: String, attrName: String, pattern: String, count: Int) {
        try {
            rpc.invokeDeferred("clickMatches") {
                pageHandler.evaluate("__pulsar_utils__.clickMatches('$selector', '$attrName', '$pattern')")
            }
        } catch (e: ChromeRPCException) {
            rpc.handleRPCException(e, "click")
        }
    }

    @Throws(WebDriverException::class)
    override suspend fun type(selector: String, text: String) {
        try {
            rpc.invokeDeferred("type") {
                val nodeId = focusOnSelector(selector)
                if (nodeId != 0) {
                    keyboard?.type(nodeId, text, delayPolicy("type"))
                }
            }

            gap("type")
        } catch (e: ChromeRPCException) {
            rpc.handleRPCException(e, "type")
        }
    }

    @Throws(WebDriverException::class)
    override suspend fun scrollTo(selector: String) {
        try {
            rpc.invokeDeferred("scrollTo") {
                pageHandler.scrollIntoViewIfNeeded(selector)
            }
        } catch (e: ChromeRPCException) {
            rpc.handleRPCException(e, "scrollTo")
        }
    }

    @Throws(WebDriverException::class)
    override suspend fun dragAndDrop(selector: String, deltaX: Int, deltaY: Int) {
        try {
            val nodeId = rpc.invokeDeferred("scrollIntoViewIfNeeded") {
                pageHandler.scrollIntoViewIfNeeded(selector)
            } ?: return

            val offset = OffsetD(4.0, 4.0)
            val p = pageAPI
            val d = domAPI
            if (p != null && d != null) {
                rpc.invokeDeferred("dragAndDrop") {
                    val point = ClickableDOM(p, d, nodeId, offset).clickablePoint().value
                    if (point != null) {
                        val point2 = PointD(point.x + deltaX, point.y + deltaY)
                        mouse?.dragAndDrop(point, point2, delayPolicy("dragAndDrop"))
                    }
                    gap()
                }
            }
        } catch (e: ChromeRPCException) {
            rpc.handleRPCException(e, "dragAndDrop")
        }
    }

    @Throws(WebDriverException::class)
    override suspend fun clickablePoint(selector: String): PointD? {
        try {
            return rpc.invokeDeferred("clickablePoint") {
                val nodeId = pageHandler.scrollIntoViewIfNeeded(selector)
                ClickableDOM.create(pageAPI, domAPI, nodeId)?.clickablePoint()?.value
            }
        } catch (e: ChromeRPCException) {
            rpc.handleRPCException(e, "clickablePoint")
        }

        return null
    }

    @Throws(WebDriverException::class)
    override suspend fun boundingBox(selector: String): RectD? {
        try {
            return rpc.invokeDeferred("boundingBox") {
                val nodeId = pageHandler.scrollIntoViewIfNeeded(selector)
                ClickableDOM.create(pageAPI, domAPI, nodeId)?.boundingBox()
            }
        } catch (e: ChromeRPCException) {
            rpc.handleRPCException(e, "boundingBox")
        }

        return null
    }

    /**
     * This method scrolls element into view if needed, and then uses
     * {@link page.captureScreenshot} to take a screenshot of the element.
     * If the element is detached from DOM, the method throws an error.
     */
    @Throws(WebDriverException::class)
    override suspend fun captureScreenshot(selector: String): String? {
        return try {
            rpc.invokeDeferred("captureScreenshot") {
                // Force the page stop all navigations and pending resource fetches.
                rpc.invoke("stopLoading") { pageAPI?.stopLoading() }
                rpc.invoke("captureScreenshot") { screenshot.captureScreenshot(selector) }
            }
        } catch (e: ChromeRPCException) {
            rpc.handleRPCException(e, "captureScreenshot")
            null
        }
    }

    @Throws(WebDriverException::class)
    override suspend fun captureScreenshot(clip: RectD): String? {
        return try {
            rpc.invokeDeferred("captureScreenshot") {
                // Force the page stop all navigations and pending resource fetches.
                rpc.invoke("stopLoading") { pageAPI?.stopLoading() }
                rpc.invoke("captureScreenshot") { screenshot.captureScreenshot(clip) }
            }
        } catch (e: ChromeRPCException) {
            rpc.handleRPCException(e, "captureScreenshot")
            null
        }
    }

    @Throws(WebDriverCancellationException::class)
    internal fun checkState(action: String = ""): Boolean {
        if (!isActive) {
            return false
        }

        if (isCanceled) {
            // is it good to throw here?
            throw WebDriverCancellationException("WebDriver is canceled #$id | $navigateUrl", this)
        }

        if (action.isNotBlank()) {
            lastActiveTime = Instant.now()
            navigateEntry.refresh(action)
        }

        return isActive
    }

    private suspend fun gap() {
        if (isActive) {
            delay(delayPolicy("gap"))
        }
    }

<<<<<<< HEAD
    private fun refreshState(action: String = ""): Boolean {
        lastActiveTime = Instant.now()
        navigateEntry.refresh(action)
        return isActive
=======
    private suspend fun gap(type: String) {
        if (isActive) {
            delay(delayPolicy(type))
        }
>>>>>>> 66267149
    }

    private suspend fun gap(millis: Long) {
        if (isActive) {
            delay(millis)
        }
    }

    /**
     * This method fetches an element with `selector` and focuses it. If there's no
     * element matching `selector`, the method throws an error.
     * @param selector - A
     * {@link https://developer.mozilla.org/en-US/docs/Web/CSS/CSS_Selectors | selector }
     * of an element to focus. If there are multiple elements satisfying the
     * selector, the first will be focused.
     * @returns  NodeId which resolves when the element matching selector is
     * successfully focused. returns 0 if there is no element
     * matching selector.
     */
    private fun focusOnSelector(selector: String): Int {
        if (!checkState()) return 0

        val rootId = domAPI?.document?.nodeId ?: return 0
        val nodeId = domAPI?.querySelector(rootId, selector)
        if (nodeId == 0) {
            logger.warn("No node found for selector: $selector")
            return 0
        }

        try {
            domAPI?.focus(nodeId, rootId, null)
        } catch (e: Exception) {
            logger.warn("Failed to focus #$nodeId | {}", e.message)
        }

        return nodeId ?: 0
    }

    @Throws(WebDriverException::class)
    private suspend fun querySelector(selector: String): Int? {
        if (!checkState()) return null

        try {
            return rpc.invokeDeferred("querySelector") { pageHandler?.querySelector(selector) }
        } catch (e: ChromeRPCException) {
            rpc.handleRPCException(e, "querySelector")
        }

        return null
    }

    @Throws(WebDriverException::class)
    override suspend fun pageSource(): String? {
        if (!checkState()) return null

        try {
            return rpc.invokeDeferred("pageSource") {
                domAPI?.getOuterHTML(domAPI?.document?.nodeId, null, null)
            }
        } catch (e: ChromeRPCException) {
            rpc.handleRPCException(e, "pageSource")
        }

        return null
    }

    override suspend fun bringToFront() {
        if (!checkState()) return

        try {
            rpc.invokeDeferred("bringToFront") {
                pageAPI?.bringToFront()
            }
        } catch (e: ChromeRPCException) {
            rpc.handleRPCException(e)
        }
    }

    override fun toString() = "DevTools driver ($lastSessionId)"

    /**
     * Quit the browser instance
     * */
    override fun quit() {
        close()
    }

    override fun awaitTermination() {
        devTools.awaitTermination()
    }

    /**
     * Close the tab hold by this driver
     * */
    override fun close() {
        if (closed.compareAndSet(false, true)) {
            try {
                browser.closeTab(chromeTab)
            } catch (e: WebDriverException) {
                // ignored
            }

            try {
                devTools.close()
            } catch (e: WebDriverException) {
                // ignored
            }
        }
    }

    private fun getInvaded(url: String) {
        pageAPI?.enable()
        domAPI?.enable()
        runtimeAPI?.enable()
        networkAPI?.enable()

        pageAPI?.addScriptToEvaluateOnNewDocument(preloadJs)

        if (enableUrlBlocking) {
            setupUrlBlocking(url)
        }

        networkAPI?.onRequestWillBeSent {
            if (mainRequestId.isBlank()) {
                mainRequestId = it.requestId
                mainRequestHeaders = it.request.headers
            }
        }

        networkAPI?.onResponseReceived {

        }

        pageAPI?.onDocumentOpened {
            mainRequestCookies = getCookies0()
        }

        navigateUrl = url
        pageAPI?.navigate(url)
    }

    private fun getNoInvaded(url: String) {
        pageAPI?.enable()
        navigateUrl = url
        pageAPI?.navigate(url)
    }

    private suspend fun handleRedirect() {
        val finalUrl = currentUrl()
        // redirect
        if (finalUrl.isNotBlank() && finalUrl != navigateUrl) {
            browser.onWillNavigate(NavigateEntry(finalUrl))
        }
    }

    // close irrelevant tabs, which might be opened for humanization purpose
    @Throws(ChromeDriverException::class)
    private fun cleanTabs() {
        val tabs = browser.listTabs()
        closeTimeoutTabs(tabs)
        closeIrrelevantTabs(tabs)
    }

    // close timeout tabs
    private fun closeTimeoutTabs(tabs: Array<ChromeTab>) {
        if (isSPA) {
            return
        }

        tabs.forEach { oldTab ->
            oldTab.url?.let { closeTabsIfTimeout(it, oldTab) }
        }
    }

    private fun closeTabsIfTimeout(tabUrl: String, oldTab: ChromeTab) {
        val now = Instant.now()
        val entries = browser.navigateHistory.asSequence()
            .filter { it.url == tabUrl }
            .filter { it.stopped }
            .filter { it.lastActiveTime + chromeTabTimeout < now }
            .toList()

        if (entries.isNotEmpty()) {
            // browser.navigateHistory.removeAll(entries)
            browser.closeTab(oldTab)
        }
    }

    private fun closeIrrelevantTabs(tabs: Array<ChromeTab>) {
        val now = Instant.now()
        val irrelevantTabs = tabs
            .filter { it.url?.matches("about:".toRegex()) == true }
            .filter { oldTab -> browser.navigateHistory.none { it.url == oldTab.url } }
        if (irrelevantTabs.isNotEmpty()) {
            // TODO: might close a tab open just now
            // irrelevantTabs.forEach { browserInstance.closeTab(it) }
        }
    }

    /**
     * TODO: load blocking rules from config files
     * */
    private fun setupUrlBlocking(url: String) {
        val blockRules = when {
            "amazon.com" in url -> AmazonBlockRules()
            "jd.com" in url -> JdBlockRules()
            else -> BlockRules()
        }

        // TODO: case sensitive or not?
        networkAPI?.setBlockedURLs(blockRules.blockingUrls)

        networkAPI?.takeIf { enableBlockingReport }?.onRequestWillBeSent {
            val requestUrl = it.request.url
            if (blockRules.mustPassUrlPatterns.any { requestUrl.matches(it) }) {
                return@onRequestWillBeSent
            }

            if (it.type in blockRules.blockingResourceTypes) {
                if (blockRules.blockingUrlPatterns.none { requestUrl.matches(it) }) {
                    logger.info("Resource ({}) might be blocked | {}", it.type, it.request.url)
                }

                // TODO: when fetch is enabled, no resources is return, find out the reason
                // fetch.failRequest(it.requestId, ErrorReason.BLOCKED_BY_RESPONSE)
                // fetch.fulfillRequest(it.requestId, 200, listOf())
            }
        }
    }

    private fun generatePreloadJs(): String {
        val js = browserSettings.generatePreloadJs(false)
        return browserSettings.nameMangling(js)
    }

    private suspend fun isMainFrame(frameId: String): Boolean {
<<<<<<< HEAD
        return withIOContext("isMainFrame") {
            mainFrame?.id == frameId
        } ?: false
    }

    private fun handleRPCException(e: ChromeRPCException, message: String? = null) {
        if (rpcFailures.get() > maxRPCFailures) {
            throw NoSuchSessionException("Too many RPC failures")
        }
        logger.warn("Chrome RPC exception | {}", message ?: e.message)
    }

    private suspend fun <T> withIOContext(action: String, block: suspend CoroutineScope.() -> T): T? {
        return withContext(Dispatchers.IO) {
            try {
                if (!refreshState(action)) {
                    return@withContext null
                }

                val result = block()
                rpcFailures.decrementAndGet()
                result
            } catch (e: ChromeRPCException) {
                rpcFailures.incrementAndGet()
                throw e
            }
        }
=======
        return rpc.invokeDeferred("isMainFrame") {
            mainFrameAPI?.id == frameId
        } ?: false
    }

    private fun viewportToRectD(viewport: Viewport): RectD {
        return RectD(viewport.x, viewport.y, viewport.width, viewport.height)
>>>>>>> 66267149
    }
}<|MERGE_RESOLUTION|>--- conflicted
+++ resolved
@@ -53,21 +53,6 @@
 
     private var isFirstLaunch = openSequence == 1
     private var lastSessionId: String? = null
-<<<<<<< HEAD
-    private var navigateUrl = ""
-
-    private val browser get() = devTools.browser
-    private val page get() = devTools.page.takeIf { isActive }
-    private val dom get() = devTools.dom.takeIf { isActive }
-    private val input get() = devTools.input.takeIf { isActive }
-    private val mainFrame get() = page?.frameTree?.frame
-    private val network get() = devTools.network.takeIf { isActive }
-    private val fetch get() = devTools.fetch.takeIf { isActive }
-    private val runtime get() = devTools.runtime.takeIf { isActive }
-    private val emulation get() = devTools.emulation.takeIf { isActive }
-    private val mouse get() = _mouse.takeIf { isActive }
-    private val keyboard get() = _keyboard.takeIf { isActive }
-=======
     private var navigateUrl = chromeTab.url ?: ""
 
     private val browserAPI get() = devTools.browser
@@ -84,17 +69,13 @@
 
     private val mouse get() = pageHandler.mouse.takeIf { isActive }
     private val keyboard get() = pageHandler.keyboard.takeIf { isActive }
->>>>>>> 66267149
 
     private var mainRequestId = ""
     private var mainRequestHeaders: Map<String, Any> = mapOf()
     private var mainRequestCookies: List<Map<String, String>> = listOf()
 
-<<<<<<< HEAD
-=======
     private val rpc = RobustRPC(this)
 
->>>>>>> 66267149
     private val enableStartupScript get() = browserSettings.enableStartupScript
     private val enableBlockingReport = false
 
@@ -105,15 +86,6 @@
     val isActive get() = !isGone
 
     val tabId get() = chromeTab.id
-<<<<<<< HEAD
-
-    init {
-        try {
-            // In chrome every tab is a separate process
-            chromeTab = browserInstance.createTab()
-            navigateUrl = chromeTab.url ?: ""
-=======
->>>>>>> 66267149
 
     /**
      * Expose the underlying implementation, used for development purpose
@@ -140,18 +112,6 @@
     override suspend fun setTimeouts(browserSettings: BrowserSettings) {
     }
 
-<<<<<<< HEAD
-    override suspend fun navigateTo(entry: NavigateEntry) {
-        val driver = this
-        this.navigateEntry = entry
-
-        try {
-            withIOContext("navigateTo") {
-                driver.takeIf { enableStartupScript }?.getInvaded(entry.url) ?: getNoInvaded(entry.url)
-            }
-        } catch (e: ChromeRPCException) {
-            handleRPCException(e, "navigateTo ${entry.url}")
-=======
     @Throws(WebDriverException::class)
     override suspend fun navigateTo(entry: NavigateEntry) {
         this.navigateEntry = entry
@@ -164,7 +124,6 @@
             }
         } catch (e: ChromeRPCException) {
             rpc.handleRPCException(e, "navigateTo", entry.url)
->>>>>>> 66267149
         }
     }
 
@@ -180,15 +139,8 @@
 
     @Throws(WebDriverException::class)
     override suspend fun getCookies(): List<Map<String, String>> {
-<<<<<<< HEAD
-        try {
-            return withIOContext("getCookies") {
-                getCookies0()
-            } ?: listOf()
-=======
         return try {
             rpc.invokeDeferred("getCookies") { getCookies0() } ?: listOf()
->>>>>>> 66267149
         } catch (e: ChromeRPCException) {
             rpc.handleRPCException(e, "getCookies")
             listOf()
@@ -218,9 +170,6 @@
     @Throws(WebDriverException::class)
     override suspend fun stopLoading() {
         try {
-<<<<<<< HEAD
-            navigateEntry.stopped = true
-=======
             rpc.invokeDeferred("stopLoading") {
                 pageAPI?.stopLoading()
             }
@@ -228,7 +177,6 @@
             rpc.handleRPCException(e, "stopLoading")
         }
     }
->>>>>>> 66267149
 
     /** Force the page stop all navigations and releases all resources. */
     @Throws(WebDriverException::class)
@@ -284,13 +232,8 @@
     @Throws(WebDriverException::class)
     override suspend fun currentUrl(): String {
         navigateUrl = try {
-<<<<<<< HEAD
-            return withIOContext("currentUrl") {
-                mainFrame?.url ?: navigateUrl
-=======
             return rpc.invokeDeferred("currentUrl") {
                 mainFrameAPI?.url ?: navigateUrl
->>>>>>> 66267149
             } ?: ""
         } catch (e: ChromeRPCException) {
             rpc.handleRPCException(e, "currentUrl")
@@ -641,17 +584,10 @@
         }
     }
 
-<<<<<<< HEAD
-    private fun refreshState(action: String = ""): Boolean {
-        lastActiveTime = Instant.now()
-        navigateEntry.refresh(action)
-        return isActive
-=======
     private suspend fun gap(type: String) {
         if (isActive) {
             delay(delayPolicy(type))
         }
->>>>>>> 66267149
     }
 
     private suspend fun gap(millis: Long) {
@@ -888,35 +824,6 @@
     }
 
     private suspend fun isMainFrame(frameId: String): Boolean {
-<<<<<<< HEAD
-        return withIOContext("isMainFrame") {
-            mainFrame?.id == frameId
-        } ?: false
-    }
-
-    private fun handleRPCException(e: ChromeRPCException, message: String? = null) {
-        if (rpcFailures.get() > maxRPCFailures) {
-            throw NoSuchSessionException("Too many RPC failures")
-        }
-        logger.warn("Chrome RPC exception | {}", message ?: e.message)
-    }
-
-    private suspend fun <T> withIOContext(action: String, block: suspend CoroutineScope.() -> T): T? {
-        return withContext(Dispatchers.IO) {
-            try {
-                if (!refreshState(action)) {
-                    return@withContext null
-                }
-
-                val result = block()
-                rpcFailures.decrementAndGet()
-                result
-            } catch (e: ChromeRPCException) {
-                rpcFailures.incrementAndGet()
-                throw e
-            }
-        }
-=======
         return rpc.invokeDeferred("isMainFrame") {
             mainFrameAPI?.id == frameId
         } ?: false
@@ -924,6 +831,5 @@
 
     private fun viewportToRectD(viewport: Viewport): RectD {
         return RectD(viewport.x, viewport.y, viewport.width, viewport.height)
->>>>>>> 66267149
     }
 }