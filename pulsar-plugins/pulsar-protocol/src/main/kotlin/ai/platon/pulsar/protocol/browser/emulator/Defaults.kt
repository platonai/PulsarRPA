--- conflicted
+++ resolved
@@ -43,20 +43,7 @@
 
 class Defaults(val conf: ImmutableConfig) {
     companion object {
-<<<<<<< HEAD
-        private var defaultFetcher: DefaultBrowserEmulatedFetcher? = null
-    }
-
-    private fun getOrCreateBrowserEmulatedFetcher(): DefaultBrowserEmulatedFetcher {
-        synchronized(this) {
-            if (defaultFetcher == null) {
-                defaultFetcher = DefaultBrowserEmulatedFetcher((conf))
-            }
-            return defaultFetcher!!
-        }
-=======
         private var fetcher: BrowserEmulatedFetcher? = null
->>>>>>> f7651289
     }
 
     val browserEmulatedFetcher: BrowserEmulatedFetcher
@@ -76,8 +63,6 @@
 
     val browserManager: BrowserManager
         get() = driverFactory.browserManager
-<<<<<<< HEAD
-=======
 
     private fun getOrCreateBrowserEmulatedFetcher(): BrowserEmulatedFetcher {
         synchronized(this) {
@@ -87,5 +72,4 @@
             return fetcher!!
         }
     }
->>>>>>> f7651289
 }