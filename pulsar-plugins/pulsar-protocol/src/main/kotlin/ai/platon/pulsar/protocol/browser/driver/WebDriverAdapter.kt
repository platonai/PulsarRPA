--- conflicted
+++ resolved
@@ -23,23 +23,9 @@
         get() = driver.idleTimeout
         set(value) { driver.idleTimeout = value }
 
-<<<<<<< HEAD
-    private val driverOrNull get() = driver.takeIf { isWorking }
-
-    /**
-     * The actual url return by the browser
-     * */
-    override suspend fun currentUrl(): String {
-        return if (isQuit) "" else
-            kotlin.runCatching { driver.currentUrl() }
-                .onFailure { logger.warn("Unexpected exception", it) }
-                .getOrElse { "" }
-    }
-=======
     override var waitForTimeout: Duration
         get() = driver.waitForTimeout
         set(value) { driver.waitForTimeout = value }
->>>>>>> 66267149
 
     override val status get() = driver.status
 
@@ -61,31 +47,6 @@
     /**
      * The id of the session to the browser
      * */
-<<<<<<< HEAD
-    override suspend fun navigateTo(url: String) = driverOrNull?.navigateTo(url) ?: Unit
-
-    override suspend fun navigateTo(entry: NavigateEntry) = driverOrNull?.navigateTo(entry) ?: Unit
-
-    override suspend fun waitForSelector(selector: String) = driverOrNull?.waitForSelector(selector) ?: 0
-
-    override suspend fun waitForSelector(selector: String, timeoutMillis: Long) = driverOrNull?.waitForSelector(selector, timeoutMillis) ?: 0
-
-    override suspend fun waitForSelector(selector: String, timeout: Duration) = driverOrNull?.waitForSelector(selector, timeout) ?: 0
-
-    override suspend fun waitForNavigation() = driverOrNull?.waitForNavigation() ?: 0
-
-    override suspend fun waitForNavigation(timeoutMillis: Long) = driverOrNull?.waitForNavigation(timeoutMillis) ?: 0
-
-    override suspend fun waitForNavigation(timeout: Duration) = driverOrNull?.waitForNavigation(timeout) ?: 0
-
-    override suspend fun exists(selector: String) = driverOrNull?.exists(selector) ?: false
-
-    override suspend fun click(selector: String, count: Int) = driverOrNull?.click(selector, count) ?: Unit
-
-    override suspend fun scrollTo(selector: String) = driverOrNull?.scrollTo(selector) ?: Unit
-
-    override suspend fun type(selector: String, text: String) = driverOrNull?.type(selector, text) ?: Unit
-=======
     override val sessionId get() = driver.sessionId
 
     @Throws(WebDriverException::class)
@@ -137,23 +98,12 @@
     override suspend fun clickMatches(selector: String, pattern: String, count: Int) {
         driverOrNull?.clickMatches(selector, pattern, count)
     }
->>>>>>> 66267149
 
     @Throws(WebDriverException::class)
     override suspend fun clickMatches(selector: String, attrName: String, pattern: String, count: Int) {
         driverOrNull?.clickMatches(selector, attrName, pattern, count)
     }
 
-<<<<<<< HEAD
-    override suspend fun mainRequestHeaders() = driverOrNull?.mainRequestHeaders() ?: mapOf()
-
-    override suspend fun mainRequestCookies() = driverOrNull?.mainRequestCookies() ?: listOf()
-
-    override suspend fun getCookies() = driverOrNull?.getCookies() ?: listOf()
-
-    override suspend fun bringToFront() {
-        driverOrNull?.runCatching { bringToFront() }
-=======
     @Throws(WebDriverException::class)
     override suspend fun scrollTo(selector: String) = driverOrNull?.scrollTo(selector) ?: Unit
 
@@ -168,7 +118,6 @@
     @Throws(WebDriverException::class)
     override suspend fun mouseWheelUp(count: Int, deltaX: Double, deltaY: Double, delayMillis: Long) {
         driverOrNull?.mouseWheelUp(count, deltaX, deltaY, delayMillis)
->>>>>>> 66267149
     }
 
     @Throws(WebDriverException::class)
@@ -181,12 +130,6 @@
         driverOrNull?.dragAndDrop(selector, deltaX, deltaY)
     }
 
-<<<<<<< HEAD
-    override suspend fun stop() {
-        driverOrNull?.runCatching { stop() }
-    }
-
-=======
     @Throws(WebDriverException::class)
     override suspend fun clickablePoint(selector: String) = driverOrNull?.clickablePoint(selector)
 
@@ -226,7 +169,6 @@
     override suspend fun terminate() = driverOrNull?.terminate() ?: Unit
 
     @Throws(WebDriverException::class)
->>>>>>> 66267149
     override suspend fun setTimeouts(browserSettings: BrowserSettings) {
         driverOrNull?.setTimeouts(browserSettings)
     }
