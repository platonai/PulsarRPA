--- conflicted
+++ resolved
@@ -1,7 +1,7 @@
 package ai.platon.pulsar.protocol.browser.driver
 
 import ai.platon.pulsar.browser.common.BrowserSettings
-import ai.platon.pulsar.common.math.geometric.RectD
+import ai.platon.pulsar.common.geometric.RectD
 import ai.platon.pulsar.crawl.fetch.driver.AbstractWebDriver
 import ai.platon.pulsar.crawl.fetch.driver.NavigateEntry
 import ai.platon.pulsar.crawl.fetch.driver.WebDriver
@@ -17,23 +17,17 @@
 
     override var idleTimeout: Duration
         get() = driver.idleTimeout
-        set(value) {
-            driver.idleTimeout = value
-        }
+        set(value) { driver.idleTimeout = value }
 
     override var waitForElementTimeout: Duration
         get() = driver.waitForElementTimeout
-        set(value) {
-            driver.waitForElementTimeout = value
-        }
+        set(value) { driver.waitForElementTimeout = value }
 
     override val state get() = driver.state
 
     override var navigateEntry: NavigateEntry
         get() = driver.navigateEntry
-        set(value) {
-            driver.navigateEntry = value
-        }
+        set(value) { driver.navigateEntry = value }
 
     override val navigateHistory get() = driver.navigateHistory
 
@@ -46,19 +40,18 @@
 
     override val isMockedPageSource get() = driver.isMockedPageSource
 
-    override val mainRequestHeaders get() = driverOrNull?.mainRequestHeaders ?: mapOf()
-    override val mainRequestCookies get() = driverOrNull?.mainRequestCookies ?: listOf()
-    override val mainResponseStatus get() = driverOrNull?.mainResponseStatus ?: 0
-    override val mainResponseStatusText get() = driverOrNull?.mainResponseStatusText ?: ""
-    override val mainResponseHeaders get() = driverOrNull?.mainResponseHeaders ?: mapOf()
+    /**
+     * The id of the session to the browser
+     * */
+    @Deprecated("Not used any more")
+    override val sessionId get() = driverOrNull?.sessionId
 
     @Throws(WebDriverException::class)
     override suspend fun addInitScript(script: String) = driverOrNull?.addInitScript(script) ?: Unit
 
     override suspend fun addBlockedURLs(urls: List<String>) = driverOrNull?.addBlockedURLs(urls) ?: Unit
 
-    override suspend fun addProbabilityBlockedURLs(urls: List<String>) =
-        driverOrNull?.addProbabilityBlockedURLs(urls) ?: Unit
+    override suspend fun addProbabilityBlockedURLs(urls: List<String>) = driverOrNull?.addProbabilityBlockedURLs(urls) ?: Unit
 
     @Throws(WebDriverException::class)
     override suspend fun navigateTo(entry: NavigateEntry) = driverOrNull?.navigateTo(entry) ?: Unit
@@ -77,12 +70,10 @@
     override suspend fun waitForSelector(selector: String) = driverOrNull?.waitForSelector(selector) ?: 0
 
     @Throws(WebDriverException::class)
-    override suspend fun waitForSelector(selector: String, timeoutMillis: Long) =
-        driverOrNull?.waitForSelector(selector, timeoutMillis) ?: 0
-
-    @Throws(WebDriverException::class)
-    override suspend fun waitForSelector(selector: String, timeout: Duration) =
-        driverOrNull?.waitForSelector(selector, timeout) ?: 0
+    override suspend fun waitForSelector(selector: String, timeoutMillis: Long) = driverOrNull?.waitForSelector(selector, timeoutMillis) ?: 0
+
+    @Throws(WebDriverException::class)
+    override suspend fun waitForSelector(selector: String, timeout: Duration) = driverOrNull?.waitForSelector(selector, timeout) ?: 0
 
     @Throws(WebDriverException::class)
     override suspend fun waitForNavigation() = driverOrNull?.waitForNavigation() ?: 0
@@ -112,6 +103,12 @@
         driverOrNull?.clickTextMatches(selector, pattern, count)
     }
 
+    @Deprecated("Inappropriate name", replaceWith = ReplaceWith("clickTextMatches(selector, pattern, count"))
+    @Throws(WebDriverException::class)
+    override suspend fun clickMatches(selector: String, pattern: String, count: Int) {
+        driverOrNull?.clickMatches(selector, pattern, count)
+    }
+
     @Throws(WebDriverException::class)
     override suspend fun clickMatches(selector: String, attrName: String, pattern: String, count: Int) {
         driverOrNull?.clickMatches(selector, attrName, pattern, count)
@@ -175,8 +172,6 @@
 
     @Deprecated("Getter is available", replaceWith = ReplaceWith("mainRequestHeaders"))
     @Throws(WebDriverException::class)
-<<<<<<< HEAD
-=======
     override suspend fun mainRequestHeaders() = driverOrNull?.mainRequestHeaders() ?: mapOf()
 
     @Deprecated("Getter is available", replaceWith = ReplaceWith("mainRequestCookies"))
@@ -184,7 +179,6 @@
     override suspend fun mainRequestCookies() = driverOrNull?.mainRequestCookies() ?: listOf()
 
     @Throws(WebDriverException::class)
->>>>>>> 369fc4d0
     override suspend fun getCookies() = driverOrNull?.getCookies() ?: listOf()
 
     @Throws(WebDriverException::class)
@@ -229,6 +223,12 @@
 
     @Throws(WebDriverException::class)
     override fun awaitTermination() = driverOrNull?.awaitTermination() ?: Unit
+
+    /**
+     * Quits this driver, close every associated window
+     * */
+    @Throws(Exception::class)
+    override fun quit() = driverOrNull?.quit() ?: Unit
 
     @Throws(Exception::class)
     override fun close() = driverOrNull?.close() ?: Unit
