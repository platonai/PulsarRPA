--- conflicted
+++ resolved
@@ -167,16 +167,6 @@
     fun isRetiredPool(browserId: BrowserId) = driverPoolPool.isRetiredPool(browserId)
 
     /**
-<<<<<<< HEAD
-     * Run the task using the default browser.
-     * */
-    @Throws(WebDriverException::class, WebDriverPoolException::class)
-    suspend fun run(task: FetchTask, browseFun: suspend (driver: WebDriver) -> FetchResult?) =
-        run(WebDriverTask(BrowserId.DEFAULT, task.page, task.priority, browseFun))
-
-    /**
-=======
->>>>>>> 80259d83
      * reactor: tell me if you can do this job
      * pro-actor: here is a job, tell me if you finished it
      *
