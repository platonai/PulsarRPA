<?xml version="1.0" encoding="UTF-8"?>
<!-- Licensed to the Apache Software Foundation (ASF) under one or more contributor
    license agreements. See the NOTICE file distributed with this work for additional
    information regarding copyright ownership. The ASF licenses this file to
    you under the Apache License, Version 2.0 (the "License"); you may not use
    this file except in compliance with the License. You may obtain a copy of
    the License at http://www.apache.org/licenses/LICENSE-2.0 Unless required
    by applicable law or agreed to in writing, software distributed under the
    License is distributed on an "AS IS" BASIS, WITHOUT WARRANTIES OR CONDITIONS
    OF ANY KIND, either express or implied. See the License for the specific
    language governing permissions and limitations under the License. -->
<project xmlns="http://maven.apache.org/POM/4.0.0" xmlns:xsi="http://www.w3.org/2001/XMLSchema-instance"
         xsi:schemaLocation="http://maven.apache.org/POM/4.0.0 http://maven.apache.org/xsd/maven-4.0.0.xsd">
    <modelVersion>4.0.0</modelVersion>
    <parent>
        <groupId>ai.platon.pulsar</groupId>
        <artifactId>pulsar-plugins</artifactId>
<<<<<<< HEAD
        <version>1.5.8-SNAPSHOT</version>
=======
        <version>1.5.7-SNAPSHOT</version>
>>>>>>> d25ca80a
    </parent>

    <artifactId>pulsar-protocol</artifactId>

    <name>Pulsar Protocol</name>

    <dependencies>
        <dependency>
            <groupId>ai.platon.pulsar</groupId>
            <artifactId>pulsar-skeleton</artifactId>
        </dependency>

        <!-- SSL support, required by httpclient(deprecated) -->
        <dependency>
            <groupId>commons-httpclient</groupId>
            <artifactId>commons-httpclient</artifactId>
            <version>3.1</version>
        </dependency>

        <dependency>
            <groupId>io.dropwizard.metrics</groupId>
            <artifactId>metrics-core</artifactId>
        </dependency>

        <dependency>
            <groupId>org.seleniumhq.selenium</groupId>
            <artifactId>selenium-java</artifactId>
        </dependency>
    </dependencies>

</project><|MERGE_RESOLUTION|>--- conflicted
+++ resolved
@@ -15,11 +15,7 @@
     <parent>
         <groupId>ai.platon.pulsar</groupId>
         <artifactId>pulsar-plugins</artifactId>
-<<<<<<< HEAD
-        <version>1.5.8-SNAPSHOT</version>
-=======
         <version>1.5.7-SNAPSHOT</version>
->>>>>>> d25ca80a
     </parent>
 
     <artifactId>pulsar-protocol</artifactId>
