--- conflicted
+++ resolved
@@ -1865,15 +1865,9 @@
     /**
      * <p>addLiveLink.</p>
      *
-<<<<<<< HEAD
-     * @param hyperLink a {@link ai.platon.pulsar.persist.HyperLink} object.
-     */
-    public void addLiveLink(HyperLink hyperLink) {
-=======
      * @param hyperLink a {@link HyperlinkPersistable} object.
      */
     public void addLiveLink(HyperlinkPersistable hyperLink) {
->>>>>>> 8a0d7bdf
         page.getLiveLinks().put(hyperLink.getUrl(), hyperLink.unbox());
     }
 
