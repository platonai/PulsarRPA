<?xml version="1.0" encoding="UTF-8"?>
<!-- Licensed to the Apache Software Foundation (ASF) under one or more contributor
	license agreements. See the NOTICE file distributed with this work for additional
	information regarding copyright ownership. The ASF licenses this file to
	you under the Apache License, Version 2.0 (the "License"); you may not use
	this file except in compliance with the License. You may obtain a copy of
	the License at http://www.apache.org/licenses/LICENSE-2.0 Unless required
	by applicable law or agreed to in writing, software distributed under the
	License is distributed on an "AS IS" BASIS, WITHOUT WARRANTIES OR CONDITIONS
	OF ANY KIND, either express or implied. See the License for the specific
	language governing permissions and limitations under the License. -->
<project xmlns="http://maven.apache.org/POM/4.0.0" xmlns:xsi="http://www.w3.org/2001/XMLSchema-instance" xsi:schemaLocation="http://maven.apache.org/POM/4.0.0 http://maven.apache.org/xsd/maven-4.0.0.xsd">
    <modelVersion>4.0.0</modelVersion>

    <parent>
        <groupId>ai.platon</groupId>
        <artifactId>platon</artifactId>
        <version>4.0.2</version>
    </parent>

    <groupId>ai.platon.pulsar</groupId>
    <artifactId>pulsar</artifactId>
    <packaging>pom</packaging>
<<<<<<< HEAD
    <version>3.1.0-SNAPSHOT</version>
=======
    <version>3.0.12-SNAPSHOT</version>
>>>>>>> 80259d83

    <name>Pulsar RPA</name>
    <description>Engage and automate web interactions at scale.</description>

    <licenses>
        <license>
            <name>The Apache Software License, Version 2.0</name>
            <url>http://www.apache.org/licenses/LICENSE-2.0.txt</url>
        </license>
    </licenses>

    <developers>
        <developer>
            <name>Vincent Zhang</name>
            <email>ivincent.zhang@gmail.com</email>
            <organization>platon.ai</organization>
            <timezone>+8</timezone>
        </developer>
    </developers>

    <scm>
        <connection>scm:git:https://github.com/platonai/PulsarRPA.git</connection>
        <developerConnection>scm:git:https://github.com/platonai/PulsarRPA.git</developerConnection>
        <url>https://github.com/platonai/PulsarRPA</url>
        <tag>HEAD</tag>
    </scm>

    <issueManagement>
        <system>GitHub</system>
        <url>https://github.com/platonai/PulsarRPA/issues</url>
    </issueManagement>

    <ciManagement>
        <system>GitHub Actions</system>
        <url>https://github.com/platonai/PulsarRPA/actions</url>
    </ciManagement>

    <distributionManagement>
        <snapshotRepository>
            <id>ossrh</id>
            <url>https://oss.sonatype.org/content/repositories/snapshots</url>
        </snapshotRepository>
        <repository>
            <id>ossrh</id>
            <url>https://oss.sonatype.org/service/local/staging/deploy/maven2/</url>
        </repository>
    </distributionManagement>

    <repositories>
        <repository>
            <id>Central</id>
            <url>https://repo1.maven.org/maven2/</url>
        </repository>
    </repositories>

    <!-- Required by dokka-maven-plugin -->
    <pluginRepositories>
        <pluginRepository>
            <id>jcenter</id>
            <name>JCenter</name>
            <url>https://jcenter.bintray.com/</url>
        </pluginRepository>
    </pluginRepositories>

    <!-- Default active modules. The main goal is to allow the user to run PulsarApplication
     with a single click in the IDE right after opening the project. -->
    <modules>
        <module>pulsar-resources</module>
        <module>pulsar-common</module>
        <module>pulsar-persist</module>
        <module>pulsar-dom</module>
        <module>pulsar-third</module>
        <module>pulsar-tools</module>
        <module>pulsar-skeleton</module>

        <module>pulsar-ql-common</module>
        <module>pulsar-ql</module>

        <module>pulsar-plugins</module>

        <module>pulsar-spring-support</module>
        <module>pulsar-rest</module>

        <module>pulsar-client</module>
        <module>pulsar-tests</module>

        <module>pulsar-app</module>
    </modules>

    <profiles>

        <profile>
            <!-- Deprecated, keep it just for backward compatibility, we will remove this profile in the further -->
            <id>all-modules</id>
            <modules>
                <module>pulsar-common</module>
                <module>pulsar-persist</module>
                <module>pulsar-third</module>
                <module>pulsar-skeleton</module>
                <module>pulsar-resources</module>
                <module>pulsar-dom</module>
                <module>pulsar-plugins</module>

                <module>pulsar-tools</module>
                <module>pulsar-ql-common</module>
                <module>pulsar-ql</module>

                <module>pulsar-spring-support</module>
                <module>pulsar-rest</module>

                <module>pulsar-tests</module>
                <module>pulsar-all</module>

                <module>pulsar-client</module>
                <module>pulsar-app</module>

                <module>pulsar-bom</module>
            </modules>
        </profile>

        <profile>
            <id>dev-plugins</id>

            <modules>
                <module>pulsar-skeleton</module>
                <module>pulsar-plugins</module>
            </modules>
        </profile>

        <!-- Development profile -->
        <profile>
            <id>dev</id>
            <activation>
                <activeByDefault>true</activeByDefault>
            </activation>
            <properties>
                <skipTests>false</skipTests>
                <maven.javadoc.skip>true</maven.javadoc.skip>
            </properties>
        </profile>

        <!-- CI profile -->
        <profile>
            <id>ci</id>
            <properties>
                <skipTests>false</skipTests>
                <maven.test.failure.ignore>false</maven.test.failure.ignore>
            </properties>
            <build>
                <plugins>
                    <!--用于在 Maven 项目中收集和生成 Java 代码的测试覆盖率报告 -->
                    <!-- instructions covered ratio is expected minimum is 0.70 -->
                    <plugin>
                        <groupId>org.jacoco</groupId>
                        <artifactId>jacoco-maven-plugin</artifactId>
                        <version>${jacoco-maven-plugin.version}</version>
                        <executions>
                            <execution>
                                <id>report-aggregate</id>
                                <phase>verify</phase>
                                <goals>
                                    <goal>report-aggregate</goal>
                                </goals>
                            </execution>
                        </executions>
                        <configuration>
                            <dataFile>${project.build.directory}/jacoco.exec</dataFile>
                            <outputDirectory>${project.reporting.outputDirectory}/jacoco</outputDirectory>
                            <skip>false</skip>
                        </configuration>
                    </plugin>
                </plugins>
            </build>
        </profile>

        <!-- Release profile -->
        <profile>
            <id>release</id>
            <build>
                <plugins>
                    <plugin>
                        <groupId>org.apache.maven.plugins</groupId>
                        <artifactId>maven-release-plugin</artifactId>
                        <version>${maven-release-plugin.version}</version>
                        <configuration>
                            <tagNameFormat>v@{project.version}</tagNameFormat>
                            <releaseProfiles>deploy</releaseProfiles>
                            <autoVersionSubmodules>true</autoVersionSubmodules>
                            <preparationGoals>clean verify</preparationGoals>
                            <completionGoals>clean</completionGoals>
                            <goals>deploy nexus-staging:release</goals>
                            <pushChanges>false</pushChanges>
                            <localCheckout>true</localCheckout>
                            <checkModificationExcludes>
                                <checkModificationExclude>pom.xml</checkModificationExclude>
                            </checkModificationExcludes>
                        </configuration>
                    </plugin>

                </plugins>
            </build>
        </profile>

        <!-- Deployment profile -->
        <profile>
            <id>deploy</id>
            <properties>
                <deploy-active>true</deploy-active>
            </properties>
            <modules>
                <module>pulsar-common</module>
                <module>pulsar-persist</module>
                <module>pulsar-third</module>
                <module>pulsar-skeleton</module>
                <module>pulsar-resources</module>
                <module>pulsar-dom</module>
                <module>pulsar-plugins</module>

                <module>pulsar-tools</module>
                <module>pulsar-ql-common</module>
                <module>pulsar-ql</module>

                <module>pulsar-spring-support</module>
                <module>pulsar-rest</module>

                <module>pulsar-tests</module>
                <module>pulsar-all</module>

                <module>pulsar-client</module>
                <module>pulsar-app</module>

                <module>pulsar-bom</module>
            </modules>

            <build>
                <plugins>
                    <!-- Attach sources -->
                    <plugin>
                        <groupId>org.apache.maven.plugins</groupId>
                        <artifactId>maven-source-plugin</artifactId>
                        <executions>
                            <execution>
                                <id>attach-sources</id>
                                <goals>
                                    <goal>jar-no-fork</goal>
                                </goals>
                            </execution>
                        </executions>
                    </plugin>

                    <!-- Help maven-source-plugin works with kotlin -->
                    <plugin>
                        <groupId>org.codehaus.mojo</groupId>
                        <artifactId>build-helper-maven-plugin</artifactId>
                        <version>3.6.0</version>

                        <executions>
                            <execution>
                                <phase>generate-sources</phase>
                                <goals>
                                    <goal>add-source</goal>
                                </goals>
                                <configuration>
                                    <sources>
                                        <source>src/main/kotlin</source>
                                    </sources>
                                </configuration>
                            </execution>
                        </executions>
                    </plugin>
                    <plugin>
                        <groupId>org.jetbrains.dokka</groupId>
                        <artifactId>dokka-maven-plugin</artifactId>
                        <version>${dokka.version}</version>
                        <executions>
                            <execution>
                                <!-- generate javadoc.jar before package gpg plugin can generate asc for it -->
                                <phase>prepare-package</phase>
                                <goals>
                                    <goal>dokka</goal>
                                    <goal>javadocJar</goal>
                                </goals>
                            </execution>
                        </executions>
                        <configuration>
                            <!-- Set to true to skip dokka task, default: false -->
                            <skip>false</skip>

                            <!-- Use default or set to custom path to cache directory to enable package-list caching. -->
                            <!-- When set to default, caches stored in $USER_HOME/.cache/dokka -->
                            <cacheRoot>default</cacheRoot>

                            <!-- Used for linking to JDK, default: 11 -->
                            <jdkVersion>11</jdkVersion>

                            <!-- Do not output deprecated members, applies globally, can be overridden by packageOptions -->
                            <skipDeprecated>true</skipDeprecated>
                            <!-- Emit warnings about not documented members, applies globally, also can be overridden by packageOptions -->
                            <reportUndocumented>true</reportUndocumented>
                            <!-- Do not create index pages for empty packages -->
                            <skipEmptyPackages>false</skipEmptyPackages>
                            <includeNonPublic>false</includeNonPublic>

                            <!-- Short form list of sourceRoots, by default, set to ${project.compileSourceRoots} -->
                            <sourceDirectories>
                                <dir>${project.basedir}/src/main/java</dir>
                                <dir>${project.basedir}/src/main/kotlin</dir>
                            </sourceDirectories>

                            <!-- Disable linking to online kotlin-stdlib documentation  -->
                            <noStdlibLink>false</noStdlibLink>
                            <noJdkLink>false</noJdkLink>

                            <!-- Allows to customize documentation generation options on a per-package basis -->
                            <perPackageOptions>
                                <packageOptions>
                                    <!-- Will match kotlin and all sub-packages of it -->
                                    <!-- <prefix>kotlin</prefix>-->

                                    <!-- All options are optional, default values are below: -->
                                    <skipDeprecated>false</skipDeprecated>
                                    <!-- Emit warnings about not documented members  -->
                                    <reportUndocumented>true</reportUndocumented>
                                    <includeNonPublic>false</includeNonPublic>
                                </packageOptions>
                            </perPackageOptions>
                        </configuration>
                    </plugin>

<!--                    &lt;!&ndash; Generate Kotlin documentation &ndash;&gt;-->
<!--                    <plugin>-->
<!--                        <groupId>org.jetbrains.dokka</groupId>-->
<!--                        <artifactId>dokka-maven-plugin</artifactId>-->
<!--                        <version>${dokka.version}</version>-->
<!--                        <executions>-->
<!--                            <execution>-->
<!--                                <phase>prepare-package</phase>-->
<!--                                <goals>-->
<!--                                    <goal>javadocJar</goal>-->
<!--                                </goals>-->
<!--                            </execution>-->
<!--                        </executions>-->
<!--                        <configuration>-->
<!--                            <sourceDirectories>-->
<!--                                <dir>${project.basedir}/src/main/kotlin</dir>-->
<!--                                <dir>${project.basedir}/src/main/java</dir>-->
<!--                            </sourceDirectories>-->
<!--                            <documentedVisibilities>-->
<!--                                <visibility>PUBLIC</visibility>-->
<!--                                <visibility>PROTECTED</visibility>-->
<!--                            </documentedVisibilities>-->
<!--                            <skipEmptyPackages>true</skipEmptyPackages>-->
<!--                            <reportUndocumented>false</reportUndocumented>-->
<!--                            <platform>jvm</platform>-->
<!--                            <jdkVersion>11</jdkVersion>-->
<!--                        </configuration>-->
<!--                    </plugin>-->

                    <!-- GPG signing -->
                    <plugin>
                        <groupId>org.apache.maven.plugins</groupId>
                        <artifactId>maven-gpg-plugin</artifactId>
                        <version>${maven-gpg-plugin.version}</version>
                        <configuration>
                            <gpgArguments>
                                <arg>--pinentry-mode</arg>
                                <arg>loopback</arg>
                            </gpgArguments>
                        </configuration>
                        <executions>
                            <execution>
                                <id>sign-artifacts</id>
                                <phase>verify</phase>
                                <goals>
                                    <goal>sign</goal>
                                </goals>
                            </execution>
                        </executions>
                    </plugin>

                    <!-- Calculate checksums -->
                    <plugin>
                        <groupId>net.nicoulaj.maven.plugins</groupId>
                        <artifactId>checksum-maven-plugin</artifactId>
                        <version>${checksum-maven-plugin.version}</version>
                        <executions>
                            <execution>
                                <id>source-release-checksum</id>
                                <goals>
                                    <goal>files</goal>
                                </goals>
                            </execution>
                        </executions>
                        <configuration>
                            <algorithms>
                                <algorithm>SHA-512</algorithm>
                                <algorithm>SHA-256</algorithm>
                            </algorithms>
                            <csvSummary>false</csvSummary>
                            <fileSets>
                                <fileSet>
                                    <directory>${project.build.directory}</directory>
                                    <includes>
                                        <include>${project.artifactId}-${project.version}-sources.jar</include>
                                        <include>${project.artifactId}-${project.version}-javadoc.jar</include>
                                        <include>${project.artifactId}-${project.version}.jar</include>
                                    </includes>
                                </fileSet>
                            </fileSets>
                            <failIfNoFiles>false</failIfNoFiles>
                        </configuration>
                    </plugin>

                    <!-- Nexus staging -->
                    <plugin>
                        <groupId>org.sonatype.plugins</groupId>
                        <artifactId>nexus-staging-maven-plugin</artifactId>
                        <version>${nexus-staging-maven-plugin.version}</version>
                        <configuration>
                            <serverId>ossrh</serverId>
                            <nexusUrl>https://oss.sonatype.org/</nexusUrl>
                            <autoReleaseAfterClose>false</autoReleaseAfterClose>
                            <stagingProgressTimeoutMinutes>15</stagingProgressTimeoutMinutes>
                            <stagingProgressPauseDurationSeconds>10</stagingProgressPauseDurationSeconds>
                        </configuration>
                        <extensions>true</extensions>
                    </plugin>
                </plugins>
            </build>
        </profile>

        <profile>
            <id>OS-WIN</id>
            <activation>
                <os>
                    <family>windows</family>
                </os>
            </activation>
            <build>
                <plugins>

                </plugins>
            </build>
        </profile>
    </profiles>

    <build>
        <defaultGoal>install</defaultGoal>
        <directory>target</directory>
        <finalName>${project.artifactId}-${project.version}</finalName>
        <pluginManagement>
            <plugins>
                <!--  kotlin  -->
                <plugin>
                    <groupId>org.jetbrains.kotlin</groupId>
                    <artifactId>kotlin-maven-plugin</artifactId>
                    <version>${kotlin.version}</version>
                    <!-- You can set this option to automatically take information about lifecycles -->
                    <extensions>true</extensions>
                    <executions>
                        <execution>
                            <id>compile</id>
                            <goals>
                                <goal>compile</goal>
                            </goals>
                            <configuration>
                                <sourceDirs>
                                    <sourceDir>${project.basedir}/src/main/kotlin</sourceDir>
                                    <sourceDir>${project.basedir}/src/main/java</sourceDir>
                                </sourceDirs>
                            </configuration>
                        </execution>
                        <execution>
                            <id>test-compile</id>
                            <goals>
                                <goal>test-compile</goal>
                            </goals>
                            <configuration>
                                <sourceDirs>
                                    <sourceDir>${project.basedir}/src/test/kotlin</sourceDir>
                                    <sourceDir>${project.basedir}/src/test/java</sourceDir>
                                </sourceDirs>
                            </configuration>
                        </execution>
                    </executions>
                    <!--  Required by spring  -->
                    <dependencies>
                        <dependency>
                            <groupId>org.jetbrains.kotlin</groupId>
                            <artifactId>kotlin-maven-allopen</artifactId>
                            <version>${kotlin.version}</version>
                        </dependency>
                        <dependency>
                            <groupId>org.jetbrains.kotlin</groupId>
                            <artifactId>kotlin-maven-noarg</artifactId>
                            <version>${kotlin.version}</version>
                        </dependency>
                    </dependencies>
                    <configuration>
                        <args>
                            <arg>-Xjsr305=strict</arg>
                        </args>
                        <compilerPlugins>
                            <plugin>spring</plugin>
                            <plugin>jpa</plugin>
                            <plugin>all-open</plugin>
                        </compilerPlugins>
                        <pluginOptions>
                            <option>all-open:annotation=javax.persistence.Entity</option>
                            <option>all-open:annotation=javax.persistence.Embeddable</option>
                            <option>all-open:annotation=javax.persistence.MappedSuperclass</option>
                        </pluginOptions>
                        <jvmTarget>${kotlin.compiler.jvmTarget}</jvmTarget>
                    </configuration>
                </plugin>
                <!--  java  -->
                <plugin>
                    <groupId>org.apache.maven.plugins</groupId>
                    <artifactId>maven-compiler-plugin</artifactId>
                    <version>${version.maven-compiler-plugin}</version>
                    <executions>
                        <!--  Replacing default-compile as it is treated specially by maven  -->
                        <execution>
                            <id>default-compile</id>
                            <phase>none</phase>
                        </execution>
                        <!--  Replacing default-testCompile as it is treated specially by maven  -->
                        <execution>
                            <id>default-testCompile</id>
                            <phase>none</phase>
                        </execution>
                        <execution>
                            <id>java-compile</id>
                            <phase>compile</phase>
                            <goals>
                                <goal>compile</goal>
                            </goals>
                        </execution>
                        <execution>
                            <id>java-test-compile</id>
                            <phase>test-compile</phase>
                            <goals>
                                <goal>testCompile</goal>
                            </goals>
                        </execution>
                    </executions>
                    <configuration>
                        <verbose>true</verbose>
                        <fork>true</fork>
                        <source>${javac.src.version}</source>
                        <target>${javac.target.version}</target>
                    </configuration>
                </plugin>
                <plugin>
                    <artifactId>maven-clean-plugin</artifactId>
                    <version>${version.maven-clean-plugin}</version>
                    <configuration>
                        <filesets>
                            <fileset>
                                <directory>${basedir}/lib</directory>
                                <followSymlinks>false</followSymlinks>
                                <useDefaultExcludes>true</useDefaultExcludes>
                                <includes>
                                    <include>*.*</include>
                                </includes>
                            </fileset>
                        </filesets>
                    </configuration>
                </plugin>
                <plugin>
                    <groupId>org.codehaus.mojo</groupId>
                    <artifactId>exec-maven-plugin</artifactId>
                    <version>${maven-exec-plugin.version}</version>
                </plugin>
                <plugin>
                    <groupId>org.springframework.boot</groupId>
                    <artifactId>spring-boot-maven-plugin</artifactId>
                    <version>${spring-boot.version}</version>
                </plugin>
            </plugins>
        </pluginManagement>

        <plugins>
            <!--  kotlin plugin should come before maven-compiler-plugin  -->
            <plugin>
                <groupId>org.jetbrains.kotlin</groupId>
                <artifactId>kotlin-maven-plugin</artifactId>
                <configuration>
                    <!-- Disable warnings or not -->
                    <nowarn>false</nowarn>
                    <args>
                        <!-- Enable strict mode for JSR-305 annotations -->
                        <arg>-Xjsr305=strict</arg>
                    </args>
                    <jvmTarget>${kotlin.compiler.jvmTarget}</jvmTarget>
                </configuration>
            </plugin>
            <!-- NO java code by default, so do NOT include maven-compiler-plugin -->
            <!--            <plugin>-->
            <!--                <groupId>org.apache.maven.plugins</groupId>-->
            <!--                <artifactId>maven-compiler-plugin</artifactId>-->
            <!--            </plugin>-->
            <plugin>
                <groupId>org.apache.maven.plugins</groupId>
                <artifactId>maven-dependency-plugin</artifactId>
            </plugin>
            <plugin>
                <groupId>org.owasp</groupId>
                <artifactId>dependency-check-maven</artifactId>
                <version>7.0.1</version>
                <executions>
                    <execution>
                        <goals>
                            <goal>check</goal>
                        </goals>
                    </execution>
                </executions>
                <configuration>
                    <skip>true</skip>
                </configuration>
            </plugin>

            <!--
            The Surefire Plugin is used during the test phase of the build lifecycle to execute the unit tests of
            an application.
            see https://maven.apache.org/surefire/maven-surefire-plugin/
            -->
            <plugin>
                <groupId>org.apache.maven.plugins</groupId>
                <artifactId>maven-surefire-plugin</artifactId>
                <version>${surefire.version}</version>
                <configuration>
                    <excludedGroups>TimeConsumingTest,ExternalServiceTest</excludedGroups>
                    <!-- All tests are in the same JVM process -->
                    <forkCount>1</forkCount>
                    <reuseForks>true</reuseForks>
                </configuration>

                <dependencies>
                    <dependency>
                        <groupId>org.junit.jupiter</groupId>
                        <artifactId>junit-jupiter-engine</artifactId>
                        <version>${junit5.version}</version>
                    </dependency>
                </dependencies>
            </plugin>
            <plugin>
                <groupId>org.apache.maven.plugins</groupId>
                <artifactId>maven-clean-plugin</artifactId>
            </plugin>

            <!-- Override parent pom's javadoc settings, skip generating javadoc, use kdoc instead -->
            <plugin>
                <groupId>org.apache.maven.plugins</groupId>
                <artifactId>maven-javadoc-plugin</artifactId>
                <configuration>
                    <skip>true</skip>
                </configuration>
            </plugin>
            <!-- Skip maven-deploy-plugin to use nexus-staging-maven-plugin -->
            <plugin>
                <groupId>org.apache.maven.plugins</groupId>
                <artifactId>maven-deploy-plugin</artifactId>
                <configuration>
                    <skip>true</skip>
                </configuration>
            </plugin>
        </plugins>
    </build>

    <dependencyManagement>
        <dependencies>
            <!-- Internal Dependencies -->
            <dependency>
                <groupId>ai.platon.pulsar</groupId>
                <artifactId>pulsar-common</artifactId>
                <version>${project.version}</version>
            </dependency>

            <dependency>
                <groupId>ai.platon.pulsar</groupId>
                <artifactId>pulsar-boilerpipe</artifactId>
                <version>${project.version}</version>
            </dependency>

            <dependency>
                <groupId>ai.platon.pulsar</groupId>
                <artifactId>pulsar-plugins</artifactId>
                <type>pom</type>
                <version>${project.version}</version>
            </dependency>

            <dependency>
                <groupId>ai.platon.pulsar</groupId>
                <artifactId>pulsar-persist</artifactId>
                <version>${project.version}</version>
            </dependency>
            <dependency>
                <groupId>ai.platon.pulsar</groupId>
                <artifactId>pulsar-skeleton</artifactId>
                <version>${project.version}</version>
            </dependency>
            <dependency>
                <groupId>ai.platon.pulsar</groupId>
                <artifactId>pulsar-resources</artifactId>
                <version>${project.version}</version>
            </dependency>
            <dependency>
                <groupId>ai.platon.pulsar</groupId>
                <artifactId>pulsar-resources</artifactId>
                <type>test-jar</type>
                <classifier>tests</classifier>
                <scope>test</scope>
                <version>${project.version}</version>
            </dependency>

            <dependency>
                <groupId>ai.platon.pulsar</groupId>
                <artifactId>pulsar-protocol</artifactId>
                <version>${project.version}</version>
            </dependency>
            <dependency>
                <groupId>ai.platon.pulsar</groupId>
                <artifactId>pulsar-filter</artifactId>
                <version>${project.version}</version>
            </dependency>
            <dependency>
                <groupId>ai.platon.pulsar</groupId>
                <artifactId>pulsar-parse</artifactId>
                <version>${project.version}</version>
            </dependency>
            <dependency>
                <groupId>ai.platon.pulsar</groupId>
                <artifactId>pulsar-scoring</artifactId>
                <version>${project.version}</version>
            </dependency>
            <dependency>
                <groupId>ai.platon.pulsar</groupId>
                <artifactId>pulsar-schedule</artifactId>
                <version>${project.version}</version>
            </dependency>
            <dependency>
                <groupId>ai.platon.pulsar</groupId>
                <artifactId>pulsar-index</artifactId>
                <version>${project.version}</version>
            </dependency>

            <dependency>
                <groupId>ai.platon.pulsar</groupId>
                <artifactId>pulsar-browser</artifactId>
                <version>${project.version}</version>
            </dependency>

            <dependency>
                <groupId>ai.platon.pulsar</groupId>
                <artifactId>pulsar-llm</artifactId>
                <version>${project.version}</version>
            </dependency>

            <dependency>
                <groupId>ai.platon.pulsar</groupId>
                <artifactId>pulsar-dom</artifactId>
                <version>${project.version}</version>
            </dependency>

            <dependency>
                <groupId>ai.platon.pulsar</groupId>
                <artifactId>pulsar-beans</artifactId>
                <version>${project.version}</version>
            </dependency>

            <dependency>
                <groupId>ai.platon.pulsar</groupId>
                <artifactId>pulsar-ql-common</artifactId>
                <version>${project.version}</version>
            </dependency>
            <dependency>
                <groupId>ai.platon.pulsar</groupId>
                <artifactId>pulsar-ql-common</artifactId>
                <classifier>shaded</classifier>
                <version>${project.version}</version>
            </dependency>
            <dependency>
                <groupId>ai.platon.pulsar</groupId>
                <artifactId>pulsar-ql</artifactId>
                <version>${project.version}</version>
            </dependency>
            <dependency>
                <groupId>ai.platon.pulsar</groupId>
                <artifactId>pulsar-rest</artifactId>
                <version>${project.version}</version>
            </dependency>
            <dependency>
                <groupId>ai.platon.pulsar</groupId>
                <artifactId>pulsar-boot</artifactId>
                <version>${project.version}</version>
            </dependency>

            <dependency>
                <groupId>ai.platon.pulsar</groupId>
                <artifactId>pulsar-qa</artifactId>
                <version>${project.version}</version>
            </dependency>
            <dependency>
                <groupId>ai.platon.pulsar</groupId>
                <artifactId>pulsar-qa</artifactId>
                <version>${project.version}</version>
                <type>test-jar</type>
                <classifier>tests</classifier>
                <scope>test</scope>
            </dependency>
            <dependency>
                <groupId>ai.platon.pulsar</groupId>
                <artifactId>pulsar-tests</artifactId>
                <version>${project.version}</version>
            </dependency>
            <dependency>
                <groupId>ai.platon.pulsar</groupId>
                <artifactId>pulsar-tests</artifactId>
                <version>${project.version}</version>
                <type>test-jar</type>
                <classifier>tests</classifier>
                <scope>test</scope>
            </dependency>

            <dependency>
                <groupId>org.nibor.autolink</groupId>
                <artifactId>autolink</artifactId>
                <version>${autolink.version}</version>
            </dependency>

            <dependency>
                <groupId>io.ktor</groupId>
                <artifactId>ktor-client-core</artifactId>
                <version>${ktor.version}</version>
            </dependency>
            <dependency>
                <groupId>io.ktor</groupId>
                <artifactId>ktor-client-cio</artifactId>
                <version>${ktor.version}</version>
            </dependency>
            <dependency>
                <groupId>io.ktor</groupId>
                <artifactId>ktor-serialization-kotlinx-json-jvm</artifactId>
                <version>${ktor.version}</version>
            </dependency>

            <dependency>
                <groupId>org.springframework.boot</groupId>
                <artifactId>spring-boot-dependencies</artifactId>
                <version>${spring-boot.version}</version>
                <scope>import</scope>
                <type>pom</type>
            </dependency>

            <!-- MockBean and SpyBean, but for MockK instead of Mockito -->
            <!-- Be careful to keep consistent with spring-boot -->
            <dependency>
                <groupId>com.ninja-squad</groupId>
                <artifactId>springmockk</artifactId>
                <version>${springmockk.version}</version>
                <scope>test</scope>
            </dependency>
        </dependencies>
    </dependencyManagement>

    <dependencies>
        <dependency>
            <groupId>org.jetbrains.kotlin</groupId>
            <artifactId>kotlin-stdlib</artifactId>
        </dependency>
        <dependency>
            <groupId>org.jetbrains.kotlin</groupId>
            <artifactId>kotlin-reflect</artifactId>
        </dependency>
        <dependency>
            <groupId>org.jetbrains.kotlinx</groupId>
            <artifactId>kotlinx-coroutines-core-jvm</artifactId>
            <version>${kotlin.coroutine.version}</version>
        </dependency>
        <dependency>
            <groupId>org.jetbrains.kotlin</groupId>
            <artifactId>kotlin-test-junit5</artifactId>
            <scope>test</scope>
        </dependency>

        <dependency>
            <groupId>org.mockito</groupId>
            <artifactId>mockito-junit-jupiter</artifactId>
            <version>${mockito-junit-jupiter.version}</version>
            <scope>test</scope>
        </dependency>
    </dependencies>

    <properties>
        <!-- Build properties -->
        <project.build.sourceEncoding>UTF-8</project.build.sourceEncoding>
        <project.reporting.outputEncoding>UTF-8</project.reporting.outputEncoding>

        <ktor.version>2.3.11</ktor.version>
        <springmockk.version>4.0.2</springmockk.version>
        <version.maven-exec-plugin>3.3.0</version.maven-exec-plugin>
        <mockito-junit-jupiter.version>5.11.0</mockito-junit-jupiter.version>
    </properties>

</project><|MERGE_RESOLUTION|>--- conflicted
+++ resolved
@@ -21,11 +21,7 @@
     <groupId>ai.platon.pulsar</groupId>
     <artifactId>pulsar</artifactId>
     <packaging>pom</packaging>
-<<<<<<< HEAD
     <version>3.1.0-SNAPSHOT</version>
-=======
-    <version>3.0.12-SNAPSHOT</version>
->>>>>>> 80259d83
 
     <name>Pulsar RPA</name>
     <description>Engage and automate web interactions at scale.</description>
@@ -33,7 +29,7 @@
     <licenses>
         <license>
             <name>The Apache Software License, Version 2.0</name>
-            <url>http://www.apache.org/licenses/LICENSE-2.0.txt</url>
+            <url>https://www.apache.org/licenses/LICENSE-2.0.txt</url>
         </license>
     </licenses>
 
@@ -659,9 +655,7 @@
                 <version>${surefire.version}</version>
                 <configuration>
                     <excludedGroups>TimeConsumingTest,ExternalServiceTest</excludedGroups>
-                    <!-- All tests are in the same JVM process -->
-                    <forkCount>1</forkCount>
-                    <reuseForks>true</reuseForks>
+
                 </configuration>
 
                 <dependencies>
@@ -929,6 +923,22 @@
         <springmockk.version>4.0.2</springmockk.version>
         <version.maven-exec-plugin>3.3.0</version.maven-exec-plugin>
         <mockito-junit-jupiter.version>5.11.0</mockito-junit-jupiter.version>
+
+
+        <!-- Plugin versions -->
+        <maven-compiler-plugin.version>3.12.1</maven-compiler-plugin.version>
+        <maven-source-plugin.version>3.3.0</maven-source-plugin.version>
+        <maven-javadoc-plugin.version>3.6.3</maven-javadoc-plugin.version>
+        <maven-deploy-plugin.version>3.1.1</maven-deploy-plugin.version>
+        <maven-release-plugin.version>3.0.1</maven-release-plugin.version>
+        <maven-gpg-plugin.version>3.1.0</maven-gpg-plugin.version>
+        <maven-surefire-plugin.version>3.2.5</maven-surefire-plugin.version>
+        <maven-failsafe-plugin.version>3.2.5</maven-failsafe-plugin.version>
+        <nexus-staging-maven-plugin.version>1.7.0</nexus-staging-maven-plugin.version>
+        <checksum-maven-plugin.version>1.11</checksum-maven-plugin.version>
+        <jacoco-maven-plugin.version>0.8.11</jacoco-maven-plugin.version>
+        <license-maven-plugin.version>4.3</license-maven-plugin.version>
+        <versions-maven-plugin.version>2.16.2</versions-maven-plugin.version>
     </properties>
 
 </project>