<?xml version="1.0" encoding="UTF-8"?>
<!-- Licensed to the Apache Software Foundation (ASF) under one or more contributor
	license agreements. See the NOTICE file distributed with this work for additional
	information regarding copyright ownership. The ASF licenses this file to
	you under the Apache License, Version 2.0 (the "License"); you may not use
	this file except in compliance with the License. You may obtain a copy of
	the License at http://www.apache.org/licenses/LICENSE-2.0 Unless required
	by applicable law or agreed to in writing, software distributed under the
	License is distributed on an "AS IS" BASIS, WITHOUT WARRANTIES OR CONDITIONS
	OF ANY KIND, either express or implied. See the License for the specific
	language governing permissions and limitations under the License. -->
<project xmlns="http://maven.apache.org/POM/4.0.0" xmlns:xsi="http://www.w3.org/2001/XMLSchema-instance"
         xsi:schemaLocation="http://maven.apache.org/POM/4.0.0 http://maven.apache.org/xsd/maven-4.0.0.xsd">
    <modelVersion>4.0.0</modelVersion>

    <parent>
        <groupId>ai.platon</groupId>
        <artifactId>platon</artifactId>
        <version>3.2-SNAPSHOT</version>
    </parent>

    <groupId>ai.platon.pulsar</groupId>
    <artifactId>pulsar</artifactId>
    <packaging>pom</packaging>
<<<<<<< HEAD
    <version>1.5.8-SNAPSHOT</version>
=======
    <version>1.5.7-SNAPSHOT</version>
>>>>>>> d25ca80a

    <name>Pulsar</name>
    <description>The easy way to crawl and scrape the web:
        turn large web sites into tables and charts using simple native api, SQL or RESTful api</description>

    <licenses>
        <license>
            <name>The Apache Software License, Version 2.0</name>
            <url>http://www.apache.org/licenses/LICENSE-2.0.txt</url>
        </license>
    </licenses>

    <developers>
        <developer>
            <name>Vincent Zhang</name>
            <email>ivincent.zhang@gmail.com</email>
            <organization>platon.ai</organization>
            <timezone>+8</timezone>
        </developer>
    </developers>

    <scm>
        <connection>scm:git:https://github.com/platonai/pulsar.git</connection>
        <developerConnection>scm:git:https://github.com/platonai/pulsar.git</developerConnection>
        <url>https://github.com/platonai/pulsar</url>
    </scm>

    <repositories>
        <repository>
            <id>sonatype-snapshots</id>
            <url>https://oss.sonatype.org/content/repositories/snapshots</url>
            <releases>
                <enabled>false</enabled>
            </releases>
            <snapshots>
                <enabled>true</enabled>
            </snapshots>
        </repository>
    </repositories>

    <modules>
        <module>pulsar-common</module>
        <module>pulsar-persist</module>
        <module>pulsar-skeleton</module>
        <module>pulsar-dom</module>
        <module>pulsar-plugins</module>

        <module>pulsar-tools</module>
        <module>pulsar-third</module>
        <module>pulsar-ql-common</module>
        <module>pulsar-ql-server</module>
        <module>pulsar-rest</module>

        <module>pulsar-spring-support</module>
        <module>pulsar-app</module>
    </modules>

    <profiles>

        <profile>
            <id>apache-release</id>
            <modules>
                <module>pulsar-distribution</module>
            </modules>
            <properties>
                <pulsar.skip.assembly>false</pulsar.skip.assembly>
            </properties>

            <build>
                <plugins>
                    <plugin>
                        <groupId>org.jetbrains.kotlin</groupId>
                        <artifactId>kdoc-maven-plugin</artifactId>
                        <version>0.12.1230</version>
                        <configuration>
                            <title>API documentation for ${project.artifactId} ${project.version}</title>
                            <sources>
                                <source>src/main/kotlin</source>
                            </sources>
                        </configuration>
                        <executions>
                            <execution>
                                <id>apidoc</id>
                                <phase>install</phase>
                                <goals>
                                    <goal>apidoc</goal>
                                </goals>
                            </execution>
                        </executions>
                    </plugin>
                    <!-- Override parent pom's javadoc settings, skip generating javadoc, use kdoc instead -->
                    <plugin>
                        <groupId>org.apache.maven.plugins</groupId>
                        <artifactId>maven-javadoc-plugin</artifactId>
                        <configuration>
                            <skip>true</skip>
                        </configuration>
                    </plugin>
                    <!-- We want to sign the artifact, the POM, and all attached artifacts -->
                    <plugin>
                        <groupId>org.sonatype.plugins</groupId>
                        <artifactId>nexus-staging-maven-plugin</artifactId>
                        <configuration>
                            <serverId>ossrh</serverId>
                            <nexusUrl>https://oss.sonatype.org/</nexusUrl>
                            <autoReleaseAfterClose>true</autoReleaseAfterClose>
                        </configuration>
                    </plugin>
                </plugins>
            </build>
        </profile>
        <profile>
            <id>OS-WIN</id>
            <activation>
                <os>
                    <family>windows</family>
                </os>
            </activation>
            <build>
                <plugins>
                    <plugin>
                        <groupId>org.apache.maven.plugins</groupId>
                        <artifactId>maven-gpg-plugin</artifactId>
                        <configuration>
                            <skip>true</skip>
                        </configuration>
                    </plugin>
                </plugins>
            </build>
        </profile>
    </profiles>

    <build>
        <defaultGoal>install</defaultGoal>
        <directory>target</directory>
        <finalName>${project.artifactId}-${project.version}</finalName>
        <pluginManagement>
            <plugins>
                <!--  kotlin  -->
                <plugin>
                    <groupId>org.jetbrains.kotlin</groupId>
                    <artifactId>kotlin-maven-plugin</artifactId>
                    <version>${kotlin.version}</version>
                    <executions>
                        <execution>
                            <id>compile</id>
                            <goals>
                                <goal>compile</goal>
                            </goals>
                            <configuration>
                                <sourceDirs>
                                    <sourceDir>${project.basedir}/src/main/kotlin</sourceDir>
                                    <sourceDir>${project.basedir}/src/main/java</sourceDir>
                                </sourceDirs>
                            </configuration>
                        </execution>
                        <execution>
                            <id>test-compile</id>
                            <goals>
                                <goal>test-compile</goal>
                            </goals>
                            <configuration>
                                <sourceDirs>
                                    <sourceDir>${project.basedir}/src/test/kotlin</sourceDir>
                                    <sourceDir>${project.basedir}/src/test/java</sourceDir>
                                </sourceDirs>
                            </configuration>
                        </execution>
                    </executions>
                    <!--  Required by spring  -->
                    <dependencies>
                        <dependency>
                            <groupId>org.jetbrains.kotlin</groupId>
                            <artifactId>kotlin-maven-allopen</artifactId>
                            <version>${kotlin.version}</version>
                        </dependency>
                        <dependency>
                            <groupId>org.jetbrains.kotlin</groupId>
                            <artifactId>kotlin-maven-noarg</artifactId>
                            <version>${kotlin.version}</version>
                        </dependency>
                    </dependencies>
                    <configuration>
                        <args>
                            <arg>-Xjsr305=strict</arg>
                        </args>
                        <compilerPlugins>
                            <plugin>spring</plugin>
                            <plugin>jpa</plugin>
                            <plugin>all-open</plugin>
                        </compilerPlugins>
                        <pluginOptions>
                            <option>all-open:annotation=javax.persistence.Entity</option>
                            <option>all-open:annotation=javax.persistence.Embeddable</option>
                            <option>all-open:annotation=javax.persistence.MappedSuperclass</option>
                        </pluginOptions>
                        <jvmTarget>${javac.target.version}</jvmTarget>
                    </configuration>
                </plugin>
                <!--  java  -->
                <plugin>
                    <groupId>org.apache.maven.plugins</groupId>
                    <artifactId>maven-compiler-plugin</artifactId>
                    <version>3.8.1</version>
                    <executions>
                        <!--  Replacing default-compile as it is treated specially by maven  -->
                        <execution>
                            <id>default-compile</id>
                            <phase>none</phase>
                        </execution>
                        <!--  Replacing default-testCompile as it is treated specially by maven  -->
                        <execution>
                            <id>default-testCompile</id>
                            <phase>none</phase>
                        </execution>
                        <execution>
                            <id>java-compile</id>
                            <phase>compile</phase>
                            <goals>
                                <goal>compile</goal>
                            </goals>
                        </execution>
                        <execution>
                            <id>java-test-compile</id>
                            <phase>test-compile</phase>
                            <goals>
                                <goal>testCompile</goal>
                            </goals>
                        </execution>
                    </executions>
                    <configuration>
                        <verbose>true</verbose>
                        <fork>true</fork>
                        <source>${javac.src.version}</source>
                        <target>${javac.target.version}</target>
                    </configuration>
                </plugin>
                <plugin>
                    <artifactId>maven-clean-plugin</artifactId>
                    <version>${maven-clean-plugin.version}</version>
                    <configuration>
                        <filesets>
                            <fileset>
                                <directory>${basedir}/lib</directory>
                                <followSymlinks>false</followSymlinks>
                                <useDefaultExcludes>true</useDefaultExcludes>
                                <includes>
                                    <include>*.*</include>
                                </includes>
                            </fileset>
                        </filesets>
                    </configuration>
                </plugin>
                <plugin>
                    <groupId>org.codehaus.mojo</groupId>
                    <artifactId>exec-maven-plugin</artifactId>
                    <version>${maven-exec-plugin.version}</version>
                </plugin>
                <!--                 <plugin> -->
                <!--                     <groupId>org.eclipse.jetty</groupId> -->
                <!--                     <artifactId>jetty-maven-plugin</artifactId> -->
                <!--                     <version>${jetty-maven-plugin.version}</version> -->
                <!--                 </plugin> -->
                <plugin>
                    <groupId>org.springframework.boot</groupId>
                    <artifactId>spring-boot-maven-plugin</artifactId>
                    <version>${spring-boot.version}</version>
                </plugin>
                <plugin>
                    <groupId>org.sonatype.plugins</groupId>
                    <artifactId>nexus-staging-maven-plugin</artifactId>
                    <version>1.6.7</version>
                    <extensions>true</extensions>
                </plugin>

            </plugins>
        </pluginManagement>

        <plugins>
            <!--  kotlin plugin should come before maven-compiler-plugin  -->
            <plugin>
                <groupId>org.jetbrains.kotlin</groupId>
                <artifactId>kotlin-maven-plugin</artifactId>
            </plugin>
            <plugin>
                <artifactId>maven-compiler-plugin</artifactId>
            </plugin>
            <!-- apache-release is enabled by default in maven-apache-parent -->
            <!-- see http://maven.apache.org/pom/asf/ -->
            <plugin>
                <groupId>org.apache.maven.plugins</groupId>
                <artifactId>maven-release-plugin</artifactId>
                <configuration>
                    <!-- <arguments>-Papache-release ${arguments}</arguments>-->
                    <arguments/>
                </configuration>
            </plugin>
            <plugin>
                <groupId>org.apache.maven.plugins</groupId>
                <artifactId>maven-dependency-plugin</artifactId>
            </plugin>
            <!-- unit test support -->
            <plugin>
                <artifactId>maven-surefire-plugin</artifactId>
            </plugin>
            <plugin>
                <artifactId>maven-clean-plugin</artifactId>
            </plugin>

        </plugins>
    </build>

    <dependencyManagement>
        <dependencies>

            <!-- Internal Dependencies -->
            <dependency>
                <groupId>ai.platon.pulsar</groupId>
                <artifactId>pulsar-common</artifactId>
                <version>${project.version}</version>
            </dependency>

            <dependency>
                <groupId>ai.platon.pulsar</groupId>
                <artifactId>pulsar-jsoup</artifactId>
                <version>${project.version}</version>
            </dependency>
            <dependency>
                <groupId>ai.platon.pulsar</groupId>
                <artifactId>pulsar-boilerpipe</artifactId>
                <version>${project.version}</version>
            </dependency>

            <dependency>
                <groupId>ai.platon.pulsar</groupId>
                <artifactId>pulsar-plugins</artifactId>
                <type>pom</type>
                <version>${project.version}</version>
            </dependency>

            <dependency>
                <groupId>ai.platon.pulsar</groupId>
                <artifactId>pulsar-persist</artifactId>
                <version>${project.version}</version>
            </dependency>
            <dependency>
                <groupId>ai.platon.pulsar</groupId>
                <artifactId>pulsar-skeleton</artifactId>
                <version>${project.version}</version>
            </dependency>

            <dependency>
                <groupId>ai.platon.pulsar</groupId>
                <artifactId>pulsar-protocol</artifactId>
                <version>${project.version}</version>
            </dependency>
            <dependency>
                <groupId>ai.platon.pulsar</groupId>
                <artifactId>pulsar-filter</artifactId>
                <version>${project.version}</version>
            </dependency>
            <dependency>
                <groupId>ai.platon.pulsar</groupId>
                <artifactId>pulsar-parse</artifactId>
                <version>${project.version}</version>
            </dependency>
            <dependency>
                <groupId>ai.platon.pulsar</groupId>
                <artifactId>pulsar-scoring</artifactId>
                <version>${project.version}</version>
            </dependency>
            <dependency>
                <groupId>ai.platon.pulsar</groupId>
                <artifactId>pulsar-schedule</artifactId>
                <version>${project.version}</version>
            </dependency>
            <dependency>
                <groupId>ai.platon.pulsar</groupId>
                <artifactId>pulsar-index</artifactId>
                <version>${project.version}</version>
            </dependency>

            <dependency>
                <groupId>ai.platon.pulsar</groupId>
                <artifactId>pulsar-browser</artifactId>
                <version>${project.version}</version>
            </dependency>
            <dependency>
                <groupId>ai.platon.pulsar</groupId>
                <artifactId>pulsar-chrome-devtools</artifactId>
                <version>${project.version}</version>
            </dependency>

            <dependency>
                <groupId>ai.platon.pulsar</groupId>
                <artifactId>pulsar-dom</artifactId>
                <version>${project.version}</version>
            </dependency>
            <dependency>
                <groupId>ai.platon.pulsar</groupId>
                <artifactId>pulsar-ql-common</artifactId>
                <version>${project.version}</version>
            </dependency>
            <dependency>
                <groupId>ai.platon.pulsar</groupId>
                <artifactId>pulsar-ql-server</artifactId>
                <version>${project.version}</version>
            </dependency>

            <dependency>
                <groupId>ai.platon.pulsar</groupId>
                <artifactId>pulsar-beans</artifactId>
                <version>${project.version}</version>
            </dependency>
            <dependency>
                <groupId>ai.platon.pulsar</groupId>
                <artifactId>pulsar-rest</artifactId>
                <version>${project.version}</version>
            </dependency>

            <!-- Other dependency -->
            <dependency>
                <groupId>ai.platon.pulsar</groupId>
                <artifactId>pulsar-h2</artifactId>
                <version>${pulsar-h2.version}</version>
            </dependency>

            <dependency>
                <groupId>ai.platon.pulsar</groupId>
                <artifactId>pulsar-boot</artifactId>
                <version>${project.version}</version>
            </dependency>

            <!-- https://mvnrepository.com/artifact/org.jetbrains.kotlin/kotlin-serialization -->
            <dependency>
                <groupId>org.jetbrains.kotlin</groupId>
                <artifactId>kotlin-serialization</artifactId>
                <version>${serialization.version}</version>
            </dependency>

            <dependency>
                <groupId>org.nibor.autolink</groupId>
                <artifactId>autolink</artifactId>
                <version>${autolink.version}</version>
            </dependency>
        </dependencies>
    </dependencyManagement>

    <dependencies>
        <dependency>
            <groupId>org.jetbrains.kotlin</groupId>
            <artifactId>kotlin-stdlib</artifactId>
        </dependency>
        <dependency>
            <groupId>org.jetbrains.kotlin</groupId>
            <artifactId>kotlin-stdlib-jdk8</artifactId>
        </dependency>
        <dependency>
            <groupId>org.jetbrains.kotlin</groupId>
            <artifactId>kotlin-reflect</artifactId>
        </dependency>
        <dependency>
            <groupId>org.jetbrains.kotlin</groupId>
            <artifactId>kotlin-test-junit</artifactId>
            <scope>test</scope>
        </dependency>
        <dependency>
            <groupId>org.jetbrains.kotlinx</groupId>
            <artifactId>kotlinx-coroutines-core</artifactId>
        </dependency>
    </dependencies>

    <properties>
        <pulsar-h2.version>1.4.196-SNAPSHOT</pulsar-h2.version>
        <pulsar.skip.assembly>true</pulsar.skip.assembly>

        <!-- skipTests is set to be true in platon.pom which will be removed from platon.pom later -->
        <skipTests>false</skipTests>

        <serialization.version>1.4.21</serialization.version>
        <autolink.version>0.10.0</autolink.version>
    </properties>

</project><|MERGE_RESOLUTION|>--- conflicted
+++ resolved
@@ -22,11 +22,7 @@
     <groupId>ai.platon.pulsar</groupId>
     <artifactId>pulsar</artifactId>
     <packaging>pom</packaging>
-<<<<<<< HEAD
-    <version>1.5.8-SNAPSHOT</version>
-=======
     <version>1.5.7-SNAPSHOT</version>
->>>>>>> d25ca80a
 
     <name>Pulsar</name>
     <description>The easy way to crawl and scrape the web:
