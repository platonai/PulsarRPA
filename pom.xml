--- conflicted
+++ resolved
@@ -21,11 +21,7 @@
     <groupId>ai.platon.pulsar</groupId>
     <artifactId>pulsar</artifactId>
     <packaging>pom</packaging>
-<<<<<<< HEAD
-    <version>4.1.0-SNAPSHOT</version>
-=======
     <version>4.0.0-browseruse.3+build.3</version>
->>>>>>> 9d7f5d45
 
     <name>Browser4</name>
     <description>A lightning-fast, coroutine-safe browser for your AI.</description>
