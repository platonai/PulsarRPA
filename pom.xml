<?xml version="1.0" encoding="UTF-8"?>
<!-- Licensed to the Apache Software Foundation (ASF) under one or more contributor
	license agreements. See the NOTICE file distributed with this work for additional
	information regarding copyright ownership. The ASF licenses this file to
	you under the Apache License, Version 2.0 (the "License"); you may not use
	this file except in compliance with the License. You may obtain a copy of
	the License at http://www.apache.org/licenses/LICENSE-2.0 Unless required
	by applicable law or agreed to in writing, software distributed under the
	License is distributed on an "AS IS" BASIS, WITHOUT WARRANTIES OR CONDITIONS
	OF ANY KIND, either express or implied. See the License for the specific
	language governing permissions and limitations under the License. -->
<project xmlns="http://maven.apache.org/POM/4.0.0" xmlns:xsi="http://www.w3.org/2001/XMLSchema-instance" xsi:schemaLocation="http://maven.apache.org/POM/4.0.0 http://maven.apache.org/xsd/maven-4.0.0.xsd">
    <modelVersion>4.0.0</modelVersion>

    <parent>
        <groupId>ai.platon</groupId>
        <artifactId>platon</artifactId>
        <version>3.7.0</version>
    </parent>

    <groupId>ai.platon.pulsar</groupId>
    <artifactId>pulsar</artifactId>
    <packaging>pom</packaging>
<<<<<<< HEAD
    <version>1.13.0-SNAPSHOT</version>
=======
    <version>1.12.7-SNAPSHOT</version>
>>>>>>> bb2348d6

    <name>Pulsar RPA</name>
    <description>Scrape Web data at scale completely and accurately with high performance, distributed AI-RPA.</description>

    <licenses>
        <license>
            <name>The Apache Software License, Version 2.0</name>
            <url>http://www.apache.org/licenses/LICENSE-2.0.txt</url>
        </license>
    </licenses>

    <developers>
        <developer>
            <name>Vincent Zhang</name>
            <email>ivincent.zhang@gmail.com</email>
            <organization>platon.ai</organization>
            <timezone>+8</timezone>
        </developer>
    </developers>

    <scm>
        <connection>scm:git:https://github.com/platonai/pulsar.git</connection>
        <developerConnection>scm:git:https://github.com/platonai/pulsar.git</developerConnection>
        <url>https://github.com/platonai/pulsar</url>
<<<<<<< HEAD
        <tag>v1.13.0</tag>
=======
        <tag>v1.12.7</tag>
>>>>>>> bb2348d6
    </scm>

    <repositories>
        <repository>
            <id>Central</id>
            <url>https://repo1.maven.org/maven2/</url>
        </repository>
    </repositories>

    <!-- Required by dokka-maven-plugin -->
    <pluginRepositories>
        <pluginRepository>
            <id>jcenter</id>
            <name>JCenter</name>
            <url>https://jcenter.bintray.com/</url>
        </pluginRepository>
    </pluginRepositories>

    <profiles>
        <profile>
            <id>all-modules</id>
            <activation>
                <activeByDefault>true</activeByDefault>
            </activation>
            <modules>
                <module>pulsar-common</module>
                <module>pulsar-persist</module>
                <module>pulsar-third</module>
                <module>pulsar-skeleton</module>
                <module>pulsar-resources</module>
                <module>pulsar-dom</module>
                <module>pulsar-plugins</module>

                <module>pulsar-tools</module>
                <module>pulsar-ql-common</module>
                <module>pulsar-ql</module>

                <module>pulsar-all</module>

                <module>pulsar-spring-support</module>
                <module>pulsar-rest</module>

                <module>pulsar-client</module>
                <module>pulsar-app</module>
            </modules>
        </profile>

        <profile>
            <id>dev-daily</id>
            <modules>
                <module>pulsar-common</module>
                <module>pulsar-persist</module>
                <module>pulsar-third</module>
                <module>pulsar-skeleton</module>
                <module>pulsar-resources</module>
                <module>pulsar-dom</module>

                <module>pulsar-tools</module>
                <module>pulsar-ql</module>

                <module>pulsar-spring-support</module>
                <module>pulsar-rest</module>

                <module>pulsar-app</module>
            </modules>
        </profile>

        <profile>
            <id>dev-plugins</id>

            <modules>
                <module>pulsar-skeleton</module>
                <module>pulsar-plugins</module>
            </modules>
        </profile>

        <profile>
            <id>dev-app</id>
            <modules>
                <module>pulsar-app</module>
            </modules>
        </profile>

        <profile>
            <id>platon-release</id>
            <properties>
                <platon-release-active>true</platon-release-active>
            </properties>

            <build>
                <plugins>
                    <plugin>
                        <groupId>org.apache.maven.plugins</groupId>
                        <artifactId>maven-release-plugin</artifactId>
                        <version>3.0.0-M5</version>
                        <configuration>
                            <tagNameFormat>v${project.parent.version}</tagNameFormat>
                            <updateBranchVersions>false</updateBranchVersions>
                        </configuration>
                    </plugin>

                    <plugin>
                        <groupId>org.jetbrains.dokka</groupId>
                        <artifactId>dokka-maven-plugin</artifactId>
                        <version>${dokka.version}</version>
                        <executions>
                            <execution>
                                <!-- generate javadoc.jar before package gpg plugin can generate asc for it -->
                                <phase>prepare-package</phase>
                                <goals>
                                    <goal>dokka</goal>
                                    <goal>javadocJar</goal>
                                </goals>
                            </execution>
                        </executions>
                        <configuration>

                            <!-- Set to true to skip dokka task, default: false -->
                            <skip>false</skip>

                            <!-- Default: ${project.artifactId} -->
<!--                            <moduleName>data</moduleName>-->

                            <!-- Default: ${project.basedir}/target/dokka -->
<!--                            <outputDir>${project.basedir}/target/dokka</outputDir>-->



                            <!-- Use default or set to custom path to cache directory to enable package-list caching. -->
                            <!-- When set to default, caches stored in $USER_HOME/.cache/dokka -->
                            <cacheRoot>default</cacheRoot>

                            <!-- List of '.md' files with package and module docs -->
                            <!-- https://kotlinlang.org/docs/reference/kotlin-doc.html#module-and-package-documentation -->
<!--                            <includes>-->
<!--                                <include>README.md</include>-->
<!--                                <include>README.md</include>-->
<!--                            </includes>-->

                            <!-- List of sample roots -->
<!--                            <samples>-->
<!--                                <dir>src/test/samples</dir>-->
<!--                            </samples>-->

                            <!-- Used for linking to JDK, default: 11 -->
                            <jdkVersion>11</jdkVersion>

                            <!-- Do not output deprecated members, applies globally, can be overridden by packageOptions -->
                            <skipDeprecated>true</skipDeprecated>
                            <!-- Emit warnings about not documented members, applies globally, also can be overridden by packageOptions -->
                            <reportUndocumented>true</reportUndocumented>
                            <!-- Do not create index pages for empty packages -->
                            <skipEmptyPackages>false</skipEmptyPackages>
                            <includeNonPublic>false</includeNonPublic>

                            <!-- Short form list of sourceRoots, by default, set to ${project.compileSourceRoots} -->
                            <sourceDirectories>
                                <dir>${project.basedir}/src/main/java</dir>
                                <dir>${project.basedir}/src/main/kotlin</dir>
                            </sourceDirectories>

                            <!-- Specifies the location of the project source code on the Web. If provided, Dokka generates "source" links
                                 for each declaration. -->
<!--                            <sourceLinks>-->
<!--                                <link>-->
<!--                                    &lt;!&ndash; Source directory &ndash;&gt;-->
<!--                                    <path>${project.basedir}/src/main/kotlin</path>-->
<!--                                    &lt;!&ndash; URL showing where the source code can be accessed through the web browser &ndash;&gt;-->
<!--                                    <url>https://github.com/cy6erGn0m/vertx3-lang-kotlin/blob/master/src/main/kotlin</url> &lt;!&ndash; //remove src/main/kotlin if you use "./" above &ndash;&gt;-->
<!--                                    &lt;!&ndash;Suffix which is used to append the line number to the URL. Use #L for GitHub &ndash;&gt;-->
<!--                                    <lineSuffix>#L</lineSuffix>-->
<!--                                </link>-->
<!--                            </sourceLinks>-->

                            <!-- Disable linking to online kotlin-stdlib documentation  -->
                            <noStdlibLink>false</noStdlibLink>

                            <!-- Disable linking to online JDK documentation -->
                            <noJdkLink>false</noJdkLink>

                            <!-- Allows linking to documentation of the project's dependencies (generated with Javadoc or Dokka) -->
<!--                            <externalDocumentationLinks>-->
<!--                                <link>-->
<!--                                    &lt;!&ndash; Root URL of the generated documentation to link with. The trailing slash is required! &ndash;&gt;-->
<!--                                    <url>https://example.com/docs/</url>-->
<!--                                    &lt;!&ndash; If package-list file located in non-standard location &ndash;&gt;-->
<!--                                    &lt;!&ndash; <packageListUrl>file:///home/user/localdocs/package-list</packageListUrl> &ndash;&gt;-->
<!--                                </link>-->
<!--                            </externalDocumentationLinks>-->

                            <!-- Allows to customize documentation generation options on a per-package basis -->
                            <perPackageOptions>
                                <packageOptions>
                                    <!-- Will match kotlin and all sub-packages of it -->
<!--                                    <prefix>kotlin</prefix>-->

                                    <!-- All options are optional, default values are below: -->
                                    <skipDeprecated>false</skipDeprecated>
                                    <!-- Emit warnings about not documented members  -->
                                    <reportUndocumented>true</reportUndocumented>
                                    <includeNonPublic>false</includeNonPublic>
                                </packageOptions>
                            </perPackageOptions>

                            <!-- Allows to use any dokka plugin, eg. GFM format   -->
<!--                            <dokkaPlugins>-->
<!--                                <plugin>-->
<!--                                    <groupId>org.jetbrains.dokka</groupId>-->
<!--                                    <artifactId>gfm-plugin</artifactId>-->
<!--                                    <version>${dokka.version}</version>-->
<!--                                </plugin>-->
<!--                            </dokkaPlugins>-->
                        </configuration>
                    </plugin>
                </plugins>
            </build>
        </profile>

        <profile>
            <id>platon-deploy</id>
            <properties>
                <platon-deploy-active>true</platon-deploy-active>
            </properties>
            <modules>
                <module>pulsar-common</module>
                <module>pulsar-persist</module>
                <module>pulsar-third</module>
                <module>pulsar-skeleton</module>
                <module>pulsar-resources</module>
                <module>pulsar-dom</module>
                <module>pulsar-plugins</module>

                <module>pulsar-tools</module>
                <module>pulsar-ql-common</module>
                <module>pulsar-ql</module>

                <module>pulsar-all</module>

                <module>pulsar-spring-support</module>
                <module>pulsar-rest</module>

                <module>pulsar-client</module>
            </modules>

            <build>
                <plugins>
                    <!-- We want to sign the artifact, the POM, and all attached artifacts -->
                    <plugin>
                        <groupId>org.sonatype.plugins</groupId>
                        <artifactId>nexus-staging-maven-plugin</artifactId>
                        <version>1.7.0</version>
                        <configuration>
                            <serverId>ossrh</serverId>
                            <nexusUrl>https://oss.sonatype.org/</nexusUrl>
                            <autoReleaseAfterClose>true</autoReleaseAfterClose>
                        </configuration>
                        <extensions>true</extensions>
                    </plugin>
                </plugins>
            </build>
        </profile>
        <profile>
            <id>OS-WIN</id>
            <activation>
                <os>
                    <family>windows</family>
                </os>
            </activation>
            <build>
                <plugins>

                </plugins>
            </build>
        </profile>
    </profiles>

    <build>
        <defaultGoal>install</defaultGoal>
        <directory>target</directory>
        <finalName>${project.artifactId}-${project.version}</finalName>
        <pluginManagement>
            <plugins>
                <!--  kotlin  -->
                <plugin>
                    <groupId>org.jetbrains.kotlin</groupId>
                    <artifactId>kotlin-maven-plugin</artifactId>
                    <version>${kotlin.version}</version>
                    <!-- You can set this option to automatically take information about lifecycles -->
                    <extensions>true</extensions>
                    <executions>
                        <execution>
                            <id>compile</id>
                            <goals>
                                <goal>compile</goal>
                            </goals>
                            <configuration>
                                <sourceDirs>
                                    <sourceDir>${project.basedir}/src/main/kotlin</sourceDir>
                                    <sourceDir>${project.basedir}/src/main/java</sourceDir>
                                </sourceDirs>
                            </configuration>
                        </execution>
                        <execution>
                            <id>test-compile</id>
                            <goals>
                                <goal>test-compile</goal>
                            </goals>
                            <configuration>
                                <sourceDirs>
                                    <sourceDir>${project.basedir}/src/test/kotlin</sourceDir>
                                    <sourceDir>${project.basedir}/src/test/java</sourceDir>
                                </sourceDirs>
                            </configuration>
                        </execution>
                    </executions>
                    <!--  Required by spring  -->
                    <dependencies>
                        <dependency>
                            <groupId>org.jetbrains.kotlin</groupId>
                            <artifactId>kotlin-maven-allopen</artifactId>
                            <version>${kotlin.version}</version>
                        </dependency>
                        <dependency>
                            <groupId>org.jetbrains.kotlin</groupId>
                            <artifactId>kotlin-maven-noarg</artifactId>
                            <version>${kotlin.version}</version>
                        </dependency>
                    </dependencies>
                    <configuration>
                        <args>
                            <arg>-Xjsr305=strict</arg>
                        </args>
                        <compilerPlugins>
                            <plugin>spring</plugin>
                            <plugin>jpa</plugin>
                            <plugin>all-open</plugin>
                        </compilerPlugins>
                        <pluginOptions>
                            <option>all-open:annotation=javax.persistence.Entity</option>
                            <option>all-open:annotation=javax.persistence.Embeddable</option>
                            <option>all-open:annotation=javax.persistence.MappedSuperclass</option>
                        </pluginOptions>
                        <jvmTarget>${kotlin.compiler.jvmTarget}</jvmTarget>
                    </configuration>
                </plugin>
                <!--  java  -->
                <plugin>
                    <groupId>org.apache.maven.plugins</groupId>
                    <artifactId>maven-compiler-plugin</artifactId>
                    <version>${version.maven-compiler-plugin}</version>
                    <executions>
                        <!--  Replacing default-compile as it is treated specially by maven  -->
                        <execution>
                            <id>default-compile</id>
                            <phase>none</phase>
                        </execution>
                        <!--  Replacing default-testCompile as it is treated specially by maven  -->
                        <execution>
                            <id>default-testCompile</id>
                            <phase>none</phase>
                        </execution>
                        <execution>
                            <id>java-compile</id>
                            <phase>compile</phase>
                            <goals>
                                <goal>compile</goal>
                            </goals>
                        </execution>
                        <execution>
                            <id>java-test-compile</id>
                            <phase>test-compile</phase>
                            <goals>
                                <goal>testCompile</goal>
                            </goals>
                        </execution>
                    </executions>
                    <configuration>
                        <verbose>true</verbose>
                        <fork>true</fork>
                        <source>${javac.src.version}</source>
                        <target>${javac.target.version}</target>
                    </configuration>
                </plugin>
                <plugin>
                    <artifactId>maven-clean-plugin</artifactId>
                    <version>${version.maven-clean-plugin}</version>
                    <configuration>
                        <filesets>
                            <fileset>
                                <directory>${basedir}/lib</directory>
                                <followSymlinks>false</followSymlinks>
                                <useDefaultExcludes>true</useDefaultExcludes>
                                <includes>
                                    <include>*.*</include>
                                </includes>
                            </fileset>
                        </filesets>
                    </configuration>
                </plugin>
                <plugin>
                    <groupId>org.codehaus.mojo</groupId>
                    <artifactId>exec-maven-plugin</artifactId>
                    <version>${maven-exec-plugin.version}</version>
                </plugin>
                <plugin>
                    <groupId>org.springframework.boot</groupId>
                    <artifactId>spring-boot-maven-plugin</artifactId>
                    <version>${spring-boot.version}</version>
                </plugin>
            </plugins>
        </pluginManagement>

        <plugins>
            <!--  kotlin plugin should come before maven-compiler-plugin  -->
            <plugin>
                <groupId>org.jetbrains.kotlin</groupId>
                <artifactId>kotlin-maven-plugin</artifactId>
                <configuration>
                    <!-- Disable warnings or not -->
                    <nowarn>false</nowarn>
                    <args>
                        <!-- Enable strict mode for JSR-305 annotations -->
                        <arg>-Xjsr305=strict</arg>
                    </args>
                    <jvmTarget>${kotlin.compiler.jvmTarget}</jvmTarget>
                </configuration>
            </plugin>
            <!-- NO java code by default, so do NOT include maven-compiler-plugin -->
<!--            <plugin>-->
<!--                <groupId>org.apache.maven.plugins</groupId>-->
<!--                <artifactId>maven-compiler-plugin</artifactId>-->
<!--            </plugin>-->
            <plugin>
                <groupId>org.apache.maven.plugins</groupId>
                <artifactId>maven-dependency-plugin</artifactId>
            </plugin>
            <plugin>
                <groupId>org.owasp</groupId>
                <artifactId>dependency-check-maven</artifactId>
                <version>7.0.1</version>
                <executions>
                    <execution>
                        <goals>
                            <goal>check</goal>
                        </goals>
                    </execution>
                </executions>
                <configuration>
                    <skip>true</skip>
                </configuration>
            </plugin>
            <!-- unit test support -->
            <plugin>
                <groupId>org.apache.maven.plugins</groupId>
                <artifactId>maven-surefire-plugin</artifactId>
                <version>${surefire.version}</version>
                <configuration>
                    <excludedGroups>SlowTest,IntegrationTest</excludedGroups>
                </configuration>
            </plugin>
            <plugin>
                <groupId>org.apache.maven.plugins</groupId>
                <artifactId>maven-clean-plugin</artifactId>
            </plugin>

            <!-- Override parent pom's javadoc settings, skip generating javadoc, use kdoc instead -->
            <plugin>
                <groupId>org.apache.maven.plugins</groupId>
                <artifactId>maven-javadoc-plugin</artifactId>
                <configuration>
                    <skip>true</skip>
                </configuration>
            </plugin>
            <!-- Skip maven-deploy-plugin to use nexus-staging-maven-plugin -->
            <plugin>
                <groupId>org.apache.maven.plugins</groupId>
                <artifactId>maven-deploy-plugin</artifactId>
                <configuration>
                    <skip>true</skip>
                </configuration>
            </plugin>
        </plugins>
    </build>

    <dependencyManagement>
        <dependencies>

            <!-- Internal Dependencies -->
            <dependency>
                <groupId>ai.platon.pulsar</groupId>
                <artifactId>pulsar-common</artifactId>
                <version>${project.version}</version>
            </dependency>

            <dependency>
                <groupId>ai.platon.pulsar</groupId>
                <artifactId>pulsar-boilerpipe</artifactId>
                <version>${project.version}</version>
            </dependency>

            <dependency>
                <groupId>ai.platon.pulsar</groupId>
                <artifactId>pulsar-plugins</artifactId>
                <type>pom</type>
                <version>${project.version}</version>
            </dependency>

            <dependency>
                <groupId>ai.platon.pulsar</groupId>
                <artifactId>gora-shaded-mongodb</artifactId>
                <version>${gora-shaded-mongodb.version}</version>
            </dependency>
            <dependency>
                <groupId>ai.platon.pulsar</groupId>
                <artifactId>pulsar-persist</artifactId>
                <version>${project.version}</version>
            </dependency>
            <dependency>
                <groupId>ai.platon.pulsar</groupId>
                <artifactId>pulsar-skeleton</artifactId>
                <version>${project.version}</version>
            </dependency>
            <dependency>
                <groupId>ai.platon.pulsar</groupId>
                <artifactId>pulsar-resources</artifactId>
                <version>${project.version}</version>
            </dependency>
            <dependency>
                <groupId>ai.platon.pulsar</groupId>
                <artifactId>pulsar-resources</artifactId>
                <scope>test</scope>
                <classifier>tests</classifier>
                <version>${project.version}</version>
            </dependency>

            <dependency>
                <groupId>ai.platon.pulsar</groupId>
                <artifactId>pulsar-protocol</artifactId>
                <version>${project.version}</version>
            </dependency>
            <dependency>
                <groupId>ai.platon.pulsar</groupId>
                <artifactId>pulsar-filter</artifactId>
                <version>${project.version}</version>
            </dependency>
            <dependency>
                <groupId>ai.platon.pulsar</groupId>
                <artifactId>pulsar-parse</artifactId>
                <version>${project.version}</version>
            </dependency>
            <dependency>
                <groupId>ai.platon.pulsar</groupId>
                <artifactId>pulsar-scoring</artifactId>
                <version>${project.version}</version>
            </dependency>
            <dependency>
                <groupId>ai.platon.pulsar</groupId>
                <artifactId>pulsar-schedule</artifactId>
                <version>${project.version}</version>
            </dependency>
            <dependency>
                <groupId>ai.platon.pulsar</groupId>
                <artifactId>pulsar-index</artifactId>
                <version>${project.version}</version>
            </dependency>

            <dependency>
                <groupId>ai.platon.pulsar</groupId>
                <artifactId>pulsar-browser</artifactId>
                <version>${project.version}</version>
                <exclusions>
                    <!-- exclude javassist, which is replaced by org.javassist:javassist:2.0.4-SNAPSHOT -->
                    <!-- remove the exclusion below when javassist is upgraded to 3.24.0-GA -->
                    <exclusion>
                        <groupId>javassist</groupId>
                        <artifactId>javassist</artifactId>
                    </exclusion>
                </exclusions>
            </dependency>

            <dependency>
                <groupId>ai.platon.pulsar</groupId>
                <artifactId>pulsar-dom</artifactId>
                <version>${project.version}</version>
            </dependency>

            <dependency>
                <groupId>ai.platon.pulsar</groupId>
                <artifactId>pulsar-beans</artifactId>
                <version>${project.version}</version>
            </dependency>

            <dependency>
                <groupId>ai.platon.pulsar</groupId>
                <artifactId>pulsar-ql-common</artifactId>
                <version>${project.version}</version>
                <classifier>shaded</classifier>
            </dependency>
            <dependency>
                <groupId>ai.platon.pulsar</groupId>
                <artifactId>pulsar-ql-common</artifactId>
                <version>${project.version}</version>
            </dependency>
            <dependency>
                <groupId>ai.platon.pulsar</groupId>
                <artifactId>pulsar-ql</artifactId>
                <version>${project.version}</version>
            </dependency>
            <dependency>
                <groupId>ai.platon.pulsar</groupId>
                <artifactId>pulsar-rest</artifactId>
                <version>${project.version}</version>
            </dependency>
            <dependency>
                <groupId>ai.platon.pulsar</groupId>
                <artifactId>pulsar-boot</artifactId>
                <version>${project.version}</version>
            </dependency>

            <dependency>
                <groupId>ai.platon.pulsar</groupId>
                <artifactId>pulsar-all</artifactId>
                <version>${project.version}</version>
            </dependency>

            <dependency>
                <groupId>ai.platon.pulsar</groupId>
                <artifactId>pulsar-resources</artifactId>
                <version>${project.version}</version>
                <type>test-jar</type>
                <scope>test</scope>
            </dependency>
            <dependency>
                <groupId>ai.platon.pulsar</groupId>
                <artifactId>pulsar-tests</artifactId>
                <version>${project.version}</version>
            </dependency>

            <dependency>
                <groupId>com.microsoft.playwright</groupId>
                <artifactId>playwright</artifactId>
                <version>${playwright.version}</version>
                <scope>provided</scope>
            </dependency>

            <!-- https://mvnrepository.com/artifact/org.apache.commons/commons-text -->
            <dependency>
                <groupId>org.apache.commons</groupId>
                <artifactId>commons-text</artifactId>
                <version>${commons-text.version}</version>
            </dependency>

            <dependency>
                <groupId>com.google.guava</groupId>
                <artifactId>guava</artifactId>
                <version>${guava.version}</version>
            </dependency>

            <dependency>
                <groupId>org.nibor.autolink</groupId>
                <artifactId>autolink</artifactId>
                <version>${autolink.version}</version>
            </dependency>
            <dependency>
                <groupId>javax.servlet</groupId>
                <artifactId>javax.servlet-api</artifactId>
                <version>${javax.servlet-api.version}</version>
            </dependency>
            <!-- For parsers.
              The core library, tika-core, contains the key interfaces and classes of Tika and can be used by itself
              if you don't need the full set of parsers from the tika-parsers component.
             -->
            <dependency>
                <groupId>org.apache.tika</groupId>
                <artifactId>tika-core</artifactId>
                <version>${tika.version}</version>
            </dependency>
            <!-- Provide only the html parser, required by ai.platon.pulsar.parse.tika.TikaParser at compile scope -->
            <dependency>
                <groupId>org.apache.tika</groupId>
                <artifactId>tika-parser-html-module</artifactId>
                <version>${tika.version}</version>
            </dependency>
            <!-- The tika parsers are provided, so parsing by tika is disabled by default.
                If you want to use Tika to parse documents (instead of simply detecting document types, etc.),
                you'll want to add a dependency on at least tika-parsers-standard-package
            -->
            <dependency>
                <groupId>org.apache.tika</groupId>
                <artifactId>tika-parsers-standard-package</artifactId>
                <version>${tika.version}</version>
                <scope>provided</scope>
                <type>pom</type>
                <exclusions>
                    <exclusion>
                        <groupId>org.apache.logging.log4j</groupId>
                        <artifactId>*</artifactId>
                    </exclusion>
                    <exclusion>
                        <groupId>org.slf4j</groupId>
                        <artifactId>*</artifactId>
                    </exclusion>
                </exclusions>
            </dependency>
            <dependency>
                <groupId>com.fasterxml.jackson.core</groupId>
                <artifactId>jackson-core</artifactId>
                <version>${jackson.version}</version>
            </dependency>
            <dependency>
                <groupId>com.fasterxml.jackson.core</groupId>
                <artifactId>jackson-annotations</artifactId>
                <version>${jackson.version}</version>
            </dependency>
            <dependency>
                <groupId>com.fasterxml.jackson.dataformat</groupId>
                <artifactId>jackson-dataformat-properties</artifactId>
                <version>${jackson.version}</version>
            </dependency>
            <dependency>
                <groupId>com.fasterxml.jackson.datatype</groupId>
                <artifactId>jackson-datatype-jsr310</artifactId>
                <version>${jackson.version}</version>
            </dependency>
            <dependency>
                <groupId>com.fasterxml.jackson.core</groupId>
                <artifactId>jackson-databind</artifactId>
                <version>${jackson.version}</version>
            </dependency>
            <dependency>
                <groupId>com.fasterxml.jackson.module</groupId>
                <artifactId>jackson-module-kotlin</artifactId>
                <version>${jackson.version}</version>
            </dependency>

            <!--
            Simple Logging Facade for Java (SLF4J)
            The SLF4J serves as a simple facade or abstraction for various
            logging frameworks, such as java.util.logging, log4j 1.x, reload4j and logback.
            SLF4J allows the end-user to plug in the desired logging framework at deployment time.


            Note that SLF4J-enabling your library implies the addition of only a single mandatory dependency,
            namely slf4j-api.jar. If no binding/provider is found on the class path, then SLF4J will default to
            a no-operation implementation.


            Log framework providers:
            https://www.slf4j.org/manual.html#swapping
            -->
            <dependency>
                <groupId>org.slf4j</groupId>
                <artifactId>slf4j-api</artifactId>
                <version>${slf4j.version}</version>
            </dependency>
            <!-- The logging provider PulsarRPA library uses -->
            <dependency>
                <groupId>org.slf4j</groupId>
                <artifactId>slf4j-simple</artifactId>
                <version>${slf4j.version}</version>
            </dependency>
            <!-- The logging provider PulsarRPA application uses -->
            <dependency>
                <groupId>ch.qos.logback</groupId>
                <artifactId>logback-classic</artifactId>
                <version>${logback.version}</version>
            </dependency>

            <!--
            Fix the following error:
            ERROR StatusLogger Log4j2 could not find a logging implementation.
            Please add log4j-core to the classpath. Using SimpleLogger to log to the console...
            -->
            <dependency>
                <groupId>org.apache.logging.log4j</groupId>
                <artifactId>log4j-core</artifactId>
                <version>${log4j.version}</version>
            </dependency>

            <!-- Unit test system -->
            <dependency>
                <groupId>org.junit</groupId>
                <artifactId>junit-bom</artifactId>
                <version>${junit-version}</version>
                <type>pom</type>
                <scope>import</scope>
            </dependency>
        </dependencies>
    </dependencyManagement>

    <dependencies>
        <dependency>
            <groupId>org.jetbrains.kotlin</groupId>
            <artifactId>kotlin-stdlib</artifactId>
        </dependency>
        <dependency>
            <groupId>org.jetbrains.kotlin</groupId>
            <artifactId>kotlin-stdlib-jdk8</artifactId>
        </dependency>
        <dependency>
            <groupId>org.jetbrains.kotlin</groupId>
            <artifactId>kotlin-reflect</artifactId>
        </dependency>
        <dependency>
            <groupId>org.jetbrains.kotlin</groupId>
            <artifactId>kotlin-test-junit</artifactId>
            <scope>test</scope>
        </dependency>
        <dependency>
            <groupId>org.jetbrains.kotlinx</groupId>
            <artifactId>kotlinx-coroutines-core</artifactId>
        </dependency>
    </dependencies>

    <properties>

        <!--  Java  -->
        <javac.src.version>11</javac.src.version>
        <javac.target.version>11</javac.target.version>
        <!--  Kotlin  -->
        <!-- supported languageVersion: 1.8, 1.9, 2.0, etc -->
<!--        <kotlin.compiler.languageVersion>1.9</kotlin.compiler.languageVersion>-->
        <!-- Target version of the generated JVM bytecode, 1.8, 9, 10, ..., 21, default 1.8 -->
        <kotlin.compiler.jvmTarget>11</kotlin.compiler.jvmTarget>

        <kotlin.version>1.9.20</kotlin.version>
        <kotlin.coroutine.version>1.7.3</kotlin.coroutine.version>
        <kotlin.compiler.incremental>true</kotlin.compiler.incremental>

        <dokka.version>1.9.10</dokka.version>

        <javax.servlet-api.version>3.1.0</javax.servlet-api.version>
        <!-- guava-32.1.3-jre has compatibility problem with kotlin-1.9.20,
            kotlin contains the source code of com.google.common.collect.ImmutableMap,
            which conflicts with guava-32.1.3-jre.
        -->
        <!-- <guava.version>32.1.3-jre</guava.version>-->
        <guava.version>30.1.1-jre</guava.version>
        <tika.version>2.9.0</tika.version>

        <autolink.version>0.10.0</autolink.version>
        <jackson.version>2.15.3</jackson.version>
        <jaxb-api.version>2.3.1</jaxb-api.version>
        <commons-text.version>1.11.0</commons-text.version>
        <oshi.version>6.4.13</oshi.version>
        <langchain4j.version>0.31.0</langchain4j.version>

        <gora-shaded-mongodb.version>0.9</gora-shaded-mongodb.version>

        <junit-version>5.8.2</junit-version>
        <!-- Required by spring-boot-starter-test, correct the version -->
        <byte-buddy.version>1.12.9</byte-buddy.version>
<!--        <slf4j.version>2.0.9</slf4j.version>-->
        <slf4j.version>1.7.36</slf4j.version>
        <log4j.version>2.20.0</log4j.version>
        <logback.version>1.2.12</logback.version>
    </properties>

</project><|MERGE_RESOLUTION|>--- conflicted
+++ resolved
@@ -21,11 +21,7 @@
     <groupId>ai.platon.pulsar</groupId>
     <artifactId>pulsar</artifactId>
     <packaging>pom</packaging>
-<<<<<<< HEAD
-    <version>1.13.0-SNAPSHOT</version>
-=======
     <version>1.12.7-SNAPSHOT</version>
->>>>>>> bb2348d6
 
     <name>Pulsar RPA</name>
     <description>Scrape Web data at scale completely and accurately with high performance, distributed AI-RPA.</description>
@@ -50,11 +46,7 @@
         <connection>scm:git:https://github.com/platonai/pulsar.git</connection>
         <developerConnection>scm:git:https://github.com/platonai/pulsar.git</developerConnection>
         <url>https://github.com/platonai/pulsar</url>
-<<<<<<< HEAD
-        <tag>v1.13.0</tag>
-=======
         <tag>v1.12.7</tag>
->>>>>>> bb2348d6
     </scm>
 
     <repositories>
@@ -582,13 +574,6 @@
                 <artifactId>pulsar-resources</artifactId>
                 <version>${project.version}</version>
             </dependency>
-            <dependency>
-                <groupId>ai.platon.pulsar</groupId>
-                <artifactId>pulsar-resources</artifactId>
-                <scope>test</scope>
-                <classifier>tests</classifier>
-                <version>${project.version}</version>
-            </dependency>
 
             <dependency>
                 <groupId>ai.platon.pulsar</groupId>
@@ -685,6 +670,19 @@
                 <artifactId>pulsar-resources</artifactId>
                 <version>${project.version}</version>
                 <type>test-jar</type>
+                <scope>test</scope>
+            </dependency>
+            <dependency>
+                <groupId>ai.platon.pulsar</groupId>
+                <artifactId>pulsar-qa</artifactId>
+                <version>${project.version}</version>
+            </dependency>
+            <dependency>
+                <groupId>ai.platon.pulsar</groupId>
+                <artifactId>pulsar-qa</artifactId>
+                <version>${project.version}</version>
+                <type>test-jar</type>
+                <classifier>tests</classifier>
                 <scope>test</scope>
             </dependency>
             <dependency>
@@ -900,7 +898,6 @@
         <jaxb-api.version>2.3.1</jaxb-api.version>
         <commons-text.version>1.11.0</commons-text.version>
         <oshi.version>6.4.13</oshi.version>
-        <langchain4j.version>0.31.0</langchain4j.version>
 
         <gora-shaded-mongodb.version>0.9</gora-shaded-mongodb.version>
 
