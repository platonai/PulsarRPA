--- conflicted
+++ resolved
@@ -1,37 +1,4 @@
 #!/usr/bin/env pwsh
-<<<<<<< HEAD
-#
-# scrape-async.ps1
-#
-# Description:
-#   Asynchronously submits scraping tasks for URLs extracted from seeds.txt,
-#   then polls for completion using a UUID returned by the server.
-#
-# Features:
-#   - Extracts HTTP(S) URLs from seeds.txt (supporting embedded URLs in text)
-#   - Submits each URL as a scraping job via REST API
-#   - Polls results in batches of 10 tasks
-#   - Handles task timeouts and success status detection
-#
-# Dependencies:
-#   - PowerShell 7+ (pwsh)
-#   - Running backend service at http://localhost:8182
-#
-# Usage:
-#   1. Place URLs in seeds.txt (one per line)
-#   2. Run the script: `pwsh .\scrape-async.ps1`
-#
-
-# Configuration
-$baseUrl = "http://localhost:8182/api/scrape/submit"
-$statusUrlTemplate = "http://localhost:8182/api/scrape/status?uuid={0}"
-$maxPollingTasks = 10
-$delaySeconds = 5
-$maxAttempts = 30
-
-# SQL template with placeholder {url}
-$sqlTemplate = @'
-=======
 
 # Default parameters
 $SEEDS_FILE = "seeds.txt"
@@ -44,7 +11,6 @@
 $MAX_POLLING_TASKS = 10
 
 $SQL_TEMPLATE = @"
->>>>>>> 2f9ef275
 select
   dom_base_uri(dom) as url,
   dom_first_text(dom, '#productTitle') as title,
