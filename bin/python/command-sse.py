--- conflicted
+++ resolved
@@ -142,39 +142,6 @@
     """Main function"""
     # Natural language command content
     command = """
-<<<<<<< HEAD
-        Go to https://www.amazon.com/dp/B0C1H26C46
-        After page load: scroll to the middle.
-
-        Summarize the product.
-        Extract: product name, price, ratings.
-        Find all links containing /dp/.
-        """
-
-    # Send command to server
-    response = requests.post(
-        "http://localhost:8182/api/commands/plain?mode=async",
-        headers={"Content-Type": "text/plain"},
-        data=command
-    )
-    command_id = response.text
-    print(command_id)
-
-    # Connect to SSE stream
-    url = f"http://localhost:8182/api/commands/{command_id}/stream"
-    headers = {"Accept": "text/event-stream"}
-
-    # Create a requests response object with the headers
-    response = requests.get(url, headers=headers, stream=True)
-    print(response)
-
-    # Process the SSE stream
-    client = sseclient.SSEClient(response)
-    for event in client.events():
-        if event.data:
-            data = event.data.strip()
-            print(f"SSE update: {data}")
-=======
     Go to https://www.amazon.com/dp/B0C1H26C46
 
     After browser launch: clear browser cookies.
@@ -203,16 +170,6 @@
         sys.exit(1)
     
     print("\nFinished command-sse.py script.")
->>>>>>> 86b37c85
-
-            # Check if command has completed
-            if data.startswith("{"):
-                try:
-                    json_data = json.loads(data)
-                    isDone = json_data.get("isDone")
-                    if isDone:
-                        print("Command execution finished with error")
-                        break
 
 if __name__ == "__main__":
     main()